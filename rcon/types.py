--- conflicted
+++ resolved
@@ -1,11 +1,7 @@
 import datetime
 import enum
 from dataclasses import dataclass
-<<<<<<< HEAD
-from typing import List, Literal, NotRequired, Optional
-=======
-from typing import List, Literal, Optional, Sequence
->>>>>>> 5b399c48
+from typing import List, Literal, NotRequired, Optional, Sequence
 
 # # TODO: On Python 3.11.* specifically, Pydantic requires we use typing_extensions.TypedDict
 # over typing.TypedDict. Once we bump our Python image we can replace this.
