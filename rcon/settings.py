import logging
import os
import socket
from logging.config import dictConfig

# TODO: Use a config style that is not required at import time

SERVER_INFO = {
    "host": os.getenv("HLL_HOST"),
    "port": os.getenv("HLL_PORT"),
    "password": os.getenv("HLL_PASSWORD"),
}


def check_config():
    for k, v in SERVER_INFO.items():
        if not v:
            raise ValueError(f"{k} environment variable must be set")
    try:
        SERVER_INFO["port"] = int(SERVER_INFO["port"])
    except ValueError as e:
        raise ValueError("HLL_PORT must be an integer") from e


# TODO add sentry
LOGGING = {
    "version": 1,
    "disable_existing_loggers": False,
    "formatters": {
        "console": {
            "format": "[%(asctime)s][%(levelname)s] %(name)s "
            "%(filename)s:%(funcName)s:%(lineno)d | %(message)s",
        },
    },
    "handlers": {
        "console": {
            "level": "DEBUG",
            "class": "logging.StreamHandler",
            "formatter": "console",
        },
        "file": {
            "level": "DEBUG",
            "formatter": "console",
            "class": "logging.FileHandler",
            "filename": os.path.join(
                os.getenv("LOGGING_PATH", ""),
                os.getenv("LOGGING_FILENAME", f"{socket.gethostname()}.log"),
            ),
        },
        "team_balance_file": {
            "level": "DEBUG",
            "formatter": "console",
            "class": "logging.FileHandler",
            "filename": os.path.join(
                os.getenv("LOGGING_PATH", ""),
                os.getenv(
                    "LOGGING_FILENAME",
                    f"team_balance_{os.getenv('SERVER_NUMBER', '')}.log",
                ),
            ),
        },
    },
    "loggers": {
        __package__: {
            "handlers": ["console", "file"],
            "level": os.getenv("LOGGING_LEVEL", "DEBUG"),
            "propagate": False,
        },
        "__main__": {
            "handlers": ["console", "file"],
            "level": os.getenv("LOGGING_LEVEL", "DEBUG"),
            "propagate": False,
        },
        "rcon.extended_commands": {
            "level": os.getenv("COMMANDS_LOGLEVEL", os.getenv("LOGGING_LEVEL", "INFO"))
        },
        "rcon.recorded_commands": {
            "level": os.getenv("COMMANDS_LOGLEVEL", os.getenv("LOGGING_LEVEL", "INFO"))
        },
        "rcon.commands": {
            "level": os.getenv("COMMANDS_LOGLEVEL", os.getenv("LOGGING_LEVEL", "INFO"))
        },
        # TODO fix that
        "rcon.automods.automod": {
            "handlers": ["console", "file"],
            "level": os.getenv("LOGGING_LEVEL", "DEBUG"),
            "propagate": False,
        },
<<<<<<< HEAD
        "rcon.team_balance": {
            "handlers": ["console", "team_balance_file"],
            "level": os.getenv("LOGGING_LEVEL", "DEBUG"),
            "filename": "rcon.team_balance",
            "propagate": False,
        },
=======
>>>>>>> f0c2579b
    },
}

dictConfig(LOGGING)<|MERGE_RESOLUTION|>--- conflicted
+++ resolved
@@ -85,16 +85,13 @@
             "handlers": ["console", "file"],
             "level": os.getenv("LOGGING_LEVEL", "DEBUG"),
             "propagate": False,
-        },
-<<<<<<< HEAD
+        }
         "rcon.team_balance": {
             "handlers": ["console", "team_balance_file"],
             "level": os.getenv("LOGGING_LEVEL", "DEBUG"),
             "filename": "rcon.team_balance",
             "propagate": False,
         },
-=======
->>>>>>> f0c2579b
     },
 }
 
