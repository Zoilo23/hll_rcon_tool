from concurrent.futures import ThreadPoolExecutor, as_completed
from datetime import datetime
from functools import cached_property
from logging import getLogger
from typing import List, Union

from dateutil import parser, relativedelta

from rcon.cache_utils import ttl_cache
from rcon.config import get_config
from rcon.extended_commands import NAME, STEAMID, Rcon, mod_users_allowed
from rcon.models import AdvancedConfigOptions, PlayerSteamID, PlayerVIP, enter_session
from rcon.player_history import (
    add_player_to_blacklist,
    get_profiles,
    safe_save_player_action,
)
<<<<<<< HEAD
from rcon.types import EnrichedGetPlayersType, TeamViewType
=======
from rcon.types import EnrichedGetPlayersType
>>>>>>> 13d90a18
from rcon.utils import ALL_ROLES, ALL_ROLES_KEY_INDEX_MAP, get_server_number

logger = getLogger(__name__)


class RecordedRcon(Rcon):
    """
    Note beware of using the cache in this layer
    """

    def __init__(self, *args, pool_size=None, **kwargs):
        super().__init__(*args, **kwargs)

        # config/default_config.yml config.yml, etc.
        config = get_config()
        try:
            self.advanced_settings = AdvancedConfigOptions(
                **config["ADVANCED_CRCON_SETTINGS"]
            )
        except ValueError as e:
            # This might look dumb but pydantic provides useful error messages in the
            # stack trace and we don't have to remember to keep updating this if we add
            # any more fields to the ADVANCED_CRCON_SETTINGS config
            logger.exception(e)

        if pool_size is not None:
            self.pool_size = pool_size
        else:
            self.pool_size = self.advanced_settings.thread_pool_size

    @cached_property
    def thread_pool(self):
        return ThreadPoolExecutor(self.pool_size)

    def run_in_pool(self, function_name: str, *args, **kwargs):
        return self.thread_pool.submit(getattr(self, function_name), *args, **kwargs)

    @mod_users_allowed
    @ttl_cache(ttl=2, cache_falsy=False)
    def get_team_view(self) -> TeamViewType:
        teams = {}
        players_by_id = {}
        players = self.get_players_fast()
        fail_count = 0

        futures = {
            self.run_in_pool("get_detailed_player_info", player[NAME]): player
            for idx, player in enumerate(players)
        }
        for future in as_completed(futures):
            try:
                player_data = future.result()
            except Exception:
                logger.exception("Failed to get info for %s", futures[future])
                fail_count += 1
                player_data = self._get_default_info_dict(futures[future][NAME])
            player = futures[future]
            player.update(player_data)
            players_by_id[player[STEAMID]] = player

        logger.debug("Getting DB profiles")
        steam_profiles = {
            profile[STEAMID]: profile
            for profile in get_profiles(list(players_by_id.keys()))
        }
        logger.debug("Getting VIP list")
        try:
            vips = set(v[STEAMID] for v in super().get_vip_ids())
        except Exception:
            logger.exception("Failed to get VIPs")
            vips = set()

        for player in players_by_id.values():
            steam_id_64 = player[STEAMID]
            profile = steam_profiles.get(player.get("steam_id_64"), {}) or {}
            player["profile"] = profile
            player["is_vip"] = steam_id_64 in vips

            teams.setdefault(player.get("team"), {}).setdefault(
                player.get("unit_name"), {}
            ).setdefault("players", []).append(player)

        for team, squads in teams.items():
            if team is None:
                continue
            for squad_name, squad in squads.items():
                squad["players"] = sorted(
                    squad["players"],
                    key=lambda player: (
                        ALL_ROLES_KEY_INDEX_MAP.get(player.get("role"), len(ALL_ROLES)),
                        player.get("steam_id_64"),
                    ),
                )
                squad["type"] = self._guess_squad_type(squad)
                squad["has_leader"] = self._has_leader(squad)

                try:
                    squad["combat"] = sum(p["combat"] for p in squad["players"])
                    squad["offense"] = sum(p["offense"] for p in squad["players"])
                    squad["defense"] = sum(p["defense"] for p in squad["players"])
                    squad["support"] = sum(p["support"] for p in squad["players"])
                    squad["kills"] = sum(p["kills"] for p in squad["players"])
                    squad["deaths"] = sum(p["deaths"] for p in squad["players"])
                except Exception as e:
                    logger.exception(e)

        game = {}
        for team, squads in teams.items():
            if team is None:
                continue
            commander = [
                squad for _, squad in squads.items() if squad["type"] == "commander"
            ]
            if not commander:
                commander = None
            else:
                commander = (
                    commander[0]["players"][0] if commander[0].get("players") else None
                )

            game[team] = {
                "squads": {
                    squad_name: squad
                    for squad_name, squad in squads.items()
                    if squad["type"] != "commander"
                },
                "commander": commander,
                "combat": sum(s["combat"] for s in squads.values()),
                "offense": sum(s["offense"] for s in squads.values()),
                "defense": sum(s["defense"] for s in squads.values()),
                "support": sum(s["support"] for s in squads.values()),
                "kills": sum(s["kills"] for s in squads.values()),
                "deaths": sum(s["deaths"] for s in squads.values()),
                "count": sum(len(s["players"]) for s in squads.values()),
            }

        return dict(fail_count=fail_count, **game)

    def do_punish(self, player, reason, by):
        res = super().do_punish(player, reason)
        safe_save_player_action(
            rcon=self, player_name=player, action_type="PUNISH", reason=reason, by=by
        )
        return res

    def do_kick(self, player, reason, by):
        res = super().do_kick(player, reason)
        safe_save_player_action(
            rcon=self, player_name=player, action_type="KICK", reason=reason, by=by
        )
        return res

    def do_temp_ban(
        self, player=None, steam_id_64=None, duration_hours=2, reason="", by=""
    ):
        res = super().do_temp_ban(
            player, steam_id_64, duration_hours, reason, admin_name=by
        )
        safe_save_player_action(
            rcon=self,
            player_name=player,
            action_type="TEMPBAN",
            reason=reason,
            by=by,
            steam_id_64=steam_id_64,
        )
        return res

    def do_perma_ban(self, player=None, steam_id_64=None, reason="", by=""):
        res = super().do_perma_ban(player, steam_id_64, reason, admin_name=by)
        safe_save_player_action(
            rcon=self,
            player_name=player,
            action_type="PERMABAN",
            reason=reason,
            by=by,
            steam_id_64=steam_id_64,
        )
        try:
            if not steam_id_64:
                info = self.get_player_info(player)
                steam_id_64 = info["steam_id_64"]
            # TODO add author
            add_player_to_blacklist(steam_id_64, reason, by=by)
        except:
            logger.exception("Unable to blacklist")
        return res

    def do_switch_player_on_death(self, player, by):
        res = super().do_switch_player_on_death(player)
        return res

    def do_switch_player_now(self, player, by):
        res = super().do_switch_player_now(player)
        return res

    def invalidate_player_list_cache(self):
        super().get_players.cache_clear()

    def get_players(self) -> List[EnrichedGetPlayersType]:
        players = super().get_players()

        vips = set(v["steam_id_64"] for v in super().get_vip_ids())
        steam_ids = [p.get(STEAMID) for p in players if p.get(STEAMID)]
        profiles = {p["steam_id_64"]: p for p in get_profiles(steam_ids)}

        for p in players:
            p.update(
                {
                    "profile": profiles.get(p.get(STEAMID)),
                    "is_vip": p.get(STEAMID) in vips,
                }
            )

        return players

    def do_message_player(
        self, player=None, steam_id_64=None, message="", by="", save_message=False
    ):
        res = super().do_message_player(player, steam_id_64, message)
        if save_message:
            safe_save_player_action(
                rcon=self,
                player_name=player,
                action_type="MESSAGE",
                reason=message,
                by=by,
                steam_id_64=steam_id_64,
            )
        return res

    def do_remove_vip(self, steam_id_64):
        """Removes VIP status on the game server and removes their PlayerVIP record."""

        # Remove VIP before anything else in case we have errors
        result = super().do_remove_vip(steam_id_64)

        server_number = get_server_number()
        with enter_session() as session:
            player: PlayerSteamID = (
                session.query(PlayerSteamID)
                .filter(PlayerSteamID.steam_id_64 == steam_id_64)
                .one_or_none()
            )
            if player and player.vip:
                logger.info(
                    f"Removed VIP from {steam_id_64} expired: {player.vip.expiration}"
                )
                # TODO: This is an incredibly dumb fix because I can't get
                # the changes to persist otherwise
                vip_record: PlayerVIP = (
                    session.query(PlayerVIP)
                    .filter(
                        PlayerVIP.playersteamid_id == player.id,
                        PlayerVIP.server_number == server_number,
                    )
                    .one_or_none()
                )
                session.delete(vip_record)
            elif player and not player.vip:
                logger.warning(f"{steam_id_64} has no PlayerVIP record")
            else:
                # This is okay since you can give VIP to someone who has never been on a game server
                # or that your instance of CRCON hasn't seen before, but you might want to prune these
                logger.warning(f"{steam_id_64} has no PlayerSteamID record")

        return result

    def do_add_vip(self, name, steam_id_64, expiration: str = ""):
        """Adds VIP status on the game server and adds or updates their PlayerVIP record."""

        # Add VIP before anything else in case we have errors
        result = super().do_add_vip(name, steam_id_64)

        # postgres and Python have different max date limits
        # https://docs.python.org/3.8/library/datetime.html#datetime.MAXYEAR
        # https://www.postgresql.org/docs/12/datatype-datetime.html

        server_number = get_server_number()
        # If we're unable to parse the date, treat them as indefinite VIPs
        expiration_date: Union[str, datetime]
        try:
            expiration_date = parser.parse(expiration)
        except (parser.ParserError, OverflowError):
            logger.warning(f"Unable to parse {expiration=} for {name=} {steam_id_64=}")
            # For our purposes (human lifespans) we can use 200 years in the future as
            # the equivalent of indefinite VIP access
            expiration_date = datetime.utcnow() + relativedelta.relativedelta(years=200)

        # Find a player and update their expiration date if it exists or create a new record if not
        with enter_session() as session:
            player: PlayerSteamID = (
                session.query(PlayerSteamID)
                .filter(PlayerSteamID.steam_id_64 == steam_id_64)
                .one_or_none()
            )

            # If there's no PlayerSteamID record the player has never been on the server before
            # Adding VIP to them is still valid as it's tracked on the game server
            # The service that prunes expired VIPs checks for VIPs without a PlayerVIP record
            # and creates them there as indefinite VIPs
            if player:
                vip_record: PlayerVIP = (
                    session.query(PlayerVIP)
                    .filter(
                        PlayerVIP.server_number == server_number,
                        PlayerVIP.playersteamid_id == player.id,
                    )
                    .one_or_none()
                )
                if not vip_record:
                    new_vip_record = PlayerVIP(
                        expiration=expiration_date,
                        playersteamid_id=player.id,
                        server_number=server_number,
                    )
                    logger.info(
                        f"Added new PlayerVIP record {player.steam_id_64=} {expiration_date=}"
                    )
                    # TODO: This is an incredibly dumb fix because I can't get
                    # the changes to persist otherwise
                    session.add(new_vip_record)
                else:
                    previous_expiration = vip_record.expiration.isoformat()

                    new_vip_record = PlayerVIP(
                        expiration=expiration_date,
                        playersteamid_id=player.id,
                        server_number=server_number,
                    )

                    # TODO: This is an incredibly dumb fix because I can't get
                    # the changes to persist otherwise
                    session.delete(vip_record)
                    session.commit()
                    session.add(new_vip_record)
                    logger.info(
                        f"Modified PlayerVIP record {player.steam_id_64=} {player.vip.expiration=} {previous_expiration=}"
                    )

        return result<|MERGE_RESOLUTION|>--- conflicted
+++ resolved
@@ -15,11 +15,7 @@
     get_profiles,
     safe_save_player_action,
 )
-<<<<<<< HEAD
 from rcon.types import EnrichedGetPlayersType, TeamViewType
-=======
-from rcon.types import EnrichedGetPlayersType
->>>>>>> 13d90a18
 from rcon.utils import ALL_ROLES, ALL_ROLES_KEY_INDEX_MAP, get_server_number
 
 logger = getLogger(__name__)
