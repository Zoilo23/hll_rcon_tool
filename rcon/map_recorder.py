import time
from datetime import datetime, timedelta
import logging
from threading import Thread
import os
import redis

from rcon.discord import send_to_discord_audit, dict_to_discord
from rcon.recorded_commands import RecordedRcon
from rcon.extended_commands import CommandFailedError
from rcon.utils import (
    categorize_maps,
    numbered_maps,
    FixedLenList,
    map_name,
    get_current_selection, 
    get_map_side,
    MapsHistory,
    ALL_MAPS
)
from rcon.cache_utils import get_redis_pool


logger = logging.getLogger(__name__)


class MapsRecorder:
    def __init__(self, rcon: RecordedRcon):
        self.rcon = rcon
        self.red = redis.Redis(connection_pool=get_redis_pool())
        self.maps_history = MapsHistory()
        self.prev_map = None
        self._restore_state()

    def _restore_state(self):
        current_map = self.rcon.get_map()
        try:
            last = self.maps_history[0]
        except IndexError:
            logger.warning("Map history is empty, can't restore state")
            return

        started_time = datetime.fromtimestamp(last.get("start"))
        elapsed_time = datetime.now() - started_time

        if last.get("name") == current_map and elapsed_time < timedelta(hours=2):
            logging.info("State recovered successfully")
            self.prev_map = current_map
        else:
            logging.warning("The map recorder was offline for too long, the maps history will have gaps")


    def detect_map_change(self):
        try:
            current_map = self.rcon.get_map()
        except Exception:
            logger.info("Faied to get current map. Skipping")
            return 
        #logger.debug("Checking for map change current: %s prev: %s", current_map, self.prev_map)
        if self.prev_map != current_map:
<<<<<<< HEAD
            if self.prev_map and self.prev_map.replace('_RESTART', '') in ALL_MAPS:
                self.maps_history.save_map_end(self.prev_map.replace('_RESTART', ''))
            if current_map and current_map.replace('_RESTART', '') in ALL_MAPS:
                self.maps_history.save_new_map(current_map.replace('_RESTART', ''))
=======
            if self.prev_map.replace('_RESTART', '') in ALL_MAPS:
                self.maps_history.save_map_end(self.prev_map)
            if current_map.replace('_RESTART', '') in ALL_MAPS:
                self.maps_history.save_new_map(current_map)

>>>>>>> a5a21b64
            logger.info(
                "Map change detected updating state. Prev map %s New Map %s",
                self.prev_map,
                current_map,
            )
            if not os.getenv('SILENT_MAP_RECORDER', None):
                send_to_discord_audit(f"map change detected {dict_to_discord(dict(previous=self.prev_map, new=current_map))}", by="MAP_RECORDER", silent=False)
            self.prev_map = current_map
            self.last_map_change_time = datetime.now()
            return True

        return False
<|MERGE_RESOLUTION|>--- conflicted
+++ resolved
@@ -58,18 +58,10 @@
             return 
         #logger.debug("Checking for map change current: %s prev: %s", current_map, self.prev_map)
         if self.prev_map != current_map:
-<<<<<<< HEAD
             if self.prev_map and self.prev_map.replace('_RESTART', '') in ALL_MAPS:
                 self.maps_history.save_map_end(self.prev_map.replace('_RESTART', ''))
             if current_map and current_map.replace('_RESTART', '') in ALL_MAPS:
                 self.maps_history.save_new_map(current_map.replace('_RESTART', ''))
-=======
-            if self.prev_map.replace('_RESTART', '') in ALL_MAPS:
-                self.maps_history.save_map_end(self.prev_map)
-            if current_map.replace('_RESTART', '') in ALL_MAPS:
-                self.maps_history.save_new_map(current_map)
-
->>>>>>> a5a21b64
             logger.info(
                 "Map change detected updating state. Prev map %s New Map %s",
                 self.prev_map,
