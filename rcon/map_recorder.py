import time
from datetime import datetime, timedelta
import logging
from threading import Thread
import os
import redis

from rcon.discord import send_to_discord_audit, dict_to_discord
from rcon.recorded_commands import RecordedRcon
from rcon.extended_commands import CommandFailedError
from rcon.utils import (
    categorize_maps,
    numbered_maps,
    FixedLenList,
    map_name,
    get_current_selection, 
    get_map_side,
    MapsHistory,
    ALL_MAPS
)
from rcon.cache_utils import get_redis_pool


logger = logging.getLogger(__name__)


class MapsRecorder:
    def __init__(self, rcon: RecordedRcon):
        self.rcon = rcon
        self.red = redis.Redis(connection_pool=get_redis_pool())
        self.maps_history = MapsHistory()
        self.prev_map = None
        self._restore_state()

    def _restore_state(self):
        current_map = self.rcon.get_map()
        try:
            last = self.maps_history[0]
        except IndexError:
            logger.warning("Map history is empty, can't restore state")
            return

        started_time = datetime.fromtimestamp(last.get("start"))
        elapsed_time = datetime.now() - started_time

        if last.get("name") == current_map and elapsed_time < timedelta(hours=2):
            logging.info("State recovered successfully")
            self.prev_map = current_map
        else:
            logging.warning("The map recorder was offline for too long, the maps history will have gaps")


    def detect_map_change(self):
        try:
            current_map = self.rcon.get_map()
        except CommandFailedError:
            logger.info("Faied to get current map. Skipping")
            return 
        #logger.debug("Checking for map change current: %s prev: %s", current_map, self.prev_map)
        if self.prev_map != current_map:
            if self.prev_map and self.prev_map.replace('_RESTART', '') in ALL_MAPS:
                self.maps_history.save_map_end(self.prev_map.replace('_RESTART', ''))
            if current_map and current_map.replace('_RESTART', '') in ALL_MAPS:
                self.maps_history.save_new_map(current_map.replace('_RESTART', ''))
            logger.info(
                "Map change detected updating state. Prev map %s New Map %s",
                self.prev_map,
                current_map,
            )
            if not os.getenv('SILENT_MAP_RECORDER', None):
                send_to_discord_audit(f"map change detected {dict_to_discord(dict(previous=self.prev_map, new=current_map))}", by="MAP_RECORDER", silent=False)
            self.prev_map = current_map
            self.last_map_change_time = datetime.now()
            return True

        return False


<<<<<<< HEAD
def run():
    max_fails = 5
    from rcon.settings import SERVER_INFO
    recorder = MapsRecorder(Rcon(SERVER_INFO))

    while True:
        try:
            recorder.detect_map_change()
        except CommandFailedError:
            logger.debug("Unable to check for map change")
            max_fails -= 1
            if max_fails <= 0:
                logger.exception("Map recorder 5 failures in a row. Stopping")
                raise
        time.sleep(2)


class ThreadMapRecorder(Thread, MapsRecorder):
    def __init__(self):
        from rcon.settings import SERVER_INFO
        super().__init__(daemon=True)
        MapsRecorder.__init__(self, Rcon(SERVER_INFO))

    def run(self):
        while True:
            try:
                self.detect_map_change()
            except KeyboardInterrupt:
                return
            except Exception:
                logger.exception("Exception happend in map recorder thread")
            time.sleep(30)

=======
>>>>>>> acd0691f

if __name__ == "__main__":
    run()<|MERGE_RESOLUTION|>--- conflicted
+++ resolved
@@ -74,44 +74,3 @@
             return True
 
         return False
-
-
-<<<<<<< HEAD
-def run():
-    max_fails = 5
-    from rcon.settings import SERVER_INFO
-    recorder = MapsRecorder(Rcon(SERVER_INFO))
-
-    while True:
-        try:
-            recorder.detect_map_change()
-        except CommandFailedError:
-            logger.debug("Unable to check for map change")
-            max_fails -= 1
-            if max_fails <= 0:
-                logger.exception("Map recorder 5 failures in a row. Stopping")
-                raise
-        time.sleep(2)
-
-
-class ThreadMapRecorder(Thread, MapsRecorder):
-    def __init__(self):
-        from rcon.settings import SERVER_INFO
-        super().__init__(daemon=True)
-        MapsRecorder.__init__(self, Rcon(SERVER_INFO))
-
-    def run(self):
-        while True:
-            try:
-                self.detect_map_change()
-            except KeyboardInterrupt:
-                return
-            except Exception:
-                logger.exception("Exception happend in map recorder thread")
-            time.sleep(30)
-
-=======
->>>>>>> acd0691f
-
-if __name__ == "__main__":
-    run()