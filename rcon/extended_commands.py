import logging
import os
import re
<<<<<<< HEAD
from concurrent.futures import ThreadPoolExecutor, as_completed
=======
import socket
from concurrent.futures import as_completed
>>>>>>> d58e2ce2
from datetime import datetime, timedelta
from functools import update_wrapper
from time import sleep
from typing import Dict, List, Optional, Tuple, TypedDict, Union

from rcon.cache_utils import get_redis_client, invalidates, ttl_cache
from rcon.commands import CommandFailedError, HLLServerError, ServerCtl
from rcon.models import PlayerVIP, enter_session
from rcon.player_history import get_profiles
from rcon.steam_utils import (
    get_player_country_code,
    get_player_has_bans,
    get_players_country_code,
    get_players_have_bans,
)
from rcon.utils import get_server_number

STEAMID = "steam_id_64"
NAME = "name"
ROLE = "role"
# ["CHAT[Allies]", "CHAT[Axis]", "CHAT", "VOTE STARTED", "VOTE COMPLETED"]
LOG_ACTIONS = [
    "DISCONNECTED",
    "CHAT[Allies]",
    "CHAT[Axis]",
    "CHAT[Allies][Unit]",
    "KILL",
    "CONNECTED",
    "CHAT[Allies][Team]",
    "CHAT[Axis][Team]",
    "CHAT[Axis][Unit]",
    "CHAT",
    "VOTE COMPLETED",
    "VOTE STARTED",
    "VOTE",
    "TEAMSWITCH",
    "TK AUTO",
    "TK AUTO KICKED",
    "TK AUTO BANNED",
    "ADMIN KICKED",
    "ADMIN BANNED",
    "MATCH",
    "MATCH START",
    "MATCH ENDED",
    "MESSAGE",
]
logger = logging.getLogger(__name__)


class StructuredLogLine(TypedDict):
    version: int
    timestamp_ms: int
    relative_time_ms: int
    raw: str
    line_without_time: str
    action: str
    player: str
    steam_id_64_1: str
    player2: str
    steam_id_64_2: str
    weapon: str
    message: str
    sub_content: str


class GameState(TypedDict):
    """TypedDict for Rcon.get_gamestate"""

    num_allied_players: int
    num_axis_players: int
    allied_score: int
    axis_score: int
    time_remaining: timedelta
    current_map: str
    next_map: str


MOD_ALLOWED_CMDS = set()


def mod_users_allowed(func):
    """Wrapper to flag a method as something that moderator
    accounts are allowed to use.

    Moderator accounts should be able to manage online players,
    for instance banning them. Viewing or changing server settings
    like map rotation or VIPs should not be allowed.
    """
    MOD_ALLOWED_CMDS.add(func.__name__)
    update_wrapper(wrapper=mod_users_allowed, wrapped=func)
    return func


class Rcon(ServerCtl):
    settings = (
        ("team_switch_cooldown", int),
        ("autobalance_threshold", int),
        ("idle_autokick_time", int),
        ("max_ping_autokick", int),
        ("queue_length", int),
        ("vip_slots_num", int),
        ("autobalance_enabled", bool),
        ("votekick_enabled", bool),
        ("votekick_threshold", str),
    )
    slots_regexp = re.compile(r"^\d{1,3}/\d{2,3}$")
    map_regexp = re.compile(r"^(\w+_?)+$")
    chat_regexp = re.compile(
        r"CHAT\[((Team)|(Unit))\]\[(.*)\(((Allies)|(Axis))/(\d+)\)\]: (.*)"
    )
    player_info_pattern = r"(.*)\(((Allies)|(Axis))/(\d+)\)"
    player_info_regexp = re.compile(r"(.*)\(((Allies)|(Axis))/(\d+)\)")
    MAX_SERV_NAME_LEN = 1024  # I totally made up that number. Unable to test
    log_time_regexp = re.compile(r".*\((\d+)\).*")

    def __init__(self, *args, **kwargs):
        super().__init__(*args, **kwargs)

    @mod_users_allowed
    def get_playerids(self, as_dict=False):
        raw_list = super().get_playerids()

        player_list = []
        player_dict = {}
        for playerinfo in raw_list:
            name, steamid = playerinfo.rsplit(":", 1)
            name = name[:-1]
            steamid = steamid[1:]
            player_dict[name] = steamid
            player_list.append((name, steamid))

        return player_dict if as_dict else player_list

    @mod_users_allowed
    def get_vips_count(self):
        players = self.get_playerids()

        vips = {v["steam_id_64"] for v in self.get_vip_ids()}
        vip_count = 0
        for _, steamid in players:
            if steamid in vips:
                vip_count += 1

        return vip_count

    def _guess_squad_type(self, squad):
        for player in squad.get("players", []):
            if player.get("role") in ["tankcommander", "crewman"]:
                return "armor"
            if player.get("role") in ["spotter", "sniper"]:
                return "recon"
            if player.get("role") in ["armycommander"]:
                return "commander"

        return "infantry"

    def _has_leader(self, squad):
        for players in squad.get("players", []):
            if players.get("role") in ["tankcommander", "officer", "spotter"]:
                return True
        return False

    @mod_users_allowed
    @ttl_cache(ttl=60, cache_falsy=False)
    def get_team_view(self):
        teams = {}
        players_by_id = {}
        for player in super().get_players():
            try:
                info = self.get_detailed_player_info(player)
                print(info)
            except (HLLServerError, CommandFailedError):
                logger.exception("Unable to get %s info", player)
                try:
                    steam_id_64 = self.get_playerids(as_dict=True).get(player)
                    info = self._get_default_info_dict(player)
                    info[STEAMID] = steam_id_64
                except Exception:
                    logger.exception(
                        "Unable to get %s info with playerids either", player
                    )
                    continue

            players_by_id[info.get(STEAMID)] = info

        logger.debug("Getting DB profiles")
        steam_profiles = {
            profile[STEAMID]: profile
            for profile in get_profiles(list(players_by_id.keys()))
        }
        logger.debug("Getting VIP list")
        try:
            vips = set(v[STEAMID] for v in self.get_vip_ids())
        except Exception:
            logger.exception("Failed to get VIPs")
            vips = set()

        for player in players_by_id.values():
            steam_id_64 = player[STEAMID]
            profile = steam_profiles.get(player.get("steam_id_64"), {}) or {}
            player["profile"] = profile
            player["is_vip"] = steam_id_64 in vips
            steaminfo = profile.get("steaminfo", {}) or {}
            player["country"] = steaminfo.get("country", "private")
            # TODO refresh ban info and store into DB to avoid IOs here
            player["steam_bans"] = get_player_has_bans(steam_id_64)
            teams.setdefault(player.get("team"), {}).setdefault(
                player.get("unit_name"), {}
            ).setdefault("players", []).append(player)

        for team, squads in teams.items():
            if team is None:
                continue
            for squad_name, squad in squads.items():
                squad["type"] = self._guess_squad_type(squad)
                squad["has_leader"] = self._has_leader(squad)

                try:
                    squad["combat"] = sum(p["combat"] for p in squad["players"])
                    squad["offense"] = sum(p["offense"] for p in squad["players"])
                    squad["defense"] = sum(p["defense"] for p in squad["players"])
                    squad["support"] = sum(p["support"] for p in squad["players"])
                    squad["kills"] = sum(p["kills"] for p in squad["players"])
                    squad["deaths"] = sum(p["deaths"] for p in squad["players"])
                except Exception as e:
                    logger.exception()

        game = {}
        for team, squads in teams.items():
            if team is None:
                continue
            commander = [
                squad for _, squad in squads.items() if squad["type"] == "commander"
            ]
            if not commander:
                commander = None
            else:
                commander = (
                    commander[0]["players"][0] if commander[0].get("players") else None
                )

            game[team] = {
                "squads": {
                    squad_name: squad
                    for squad_name, squad in squads.items()
                    if squad["type"] != "commander"
                },
                "commander": commander,
                "combat": sum(s["combat"] for s in squads.values()),
                "offense": sum(s["offense"] for s in squads.values()),
                "defense": sum(s["defense"] for s in squads.values()),
                "support": sum(s["support"] for s in squads.values()),
                "kills": sum(s["kills"] for s in squads.values()),
                "deaths": sum(s["deaths"] for s in squads.values()),
                "count": sum(len(s["players"]) for s in squads.values()),
            }

        return game

    @mod_users_allowed
    @ttl_cache(ttl=2, cache_falsy=False)
    def get_team_view_fast(self):
        teams = {}
        players_by_id = {}
        players = self.get_players_fast()
        fail_count = 0

        futures = {
            self.run_in_pool(idx, "get_detailed_player_info", player[NAME]): player
            for idx, player in enumerate(players)
        }
        for future in as_completed(futures):
            try:
                player_data = future.result()
            except Exception:
                logger.exception("Failed to get info for %s", futures[future])
                fail_count += 1
                player_data = self._get_default_info_dict(futures[future][NAME])
            player = futures[future]
            player.update(player_data)
            players_by_id[player[STEAMID]] = player

        logger.debug("Getting DB profiles")
        steam_profiles = {
            profile[STEAMID]: profile
            for profile in get_profiles(list(players_by_id.keys()))
        }
        logger.debug("Getting VIP list")
        try:
            vips = set(v[STEAMID] for v in self.get_vip_ids())
        except Exception:
            logger.exception("Failed to get VIPs")
            vips = set()

        for player in players_by_id.values():
            steam_id_64 = player[STEAMID]
            profile = steam_profiles.get(player.get("steam_id_64"), {}) or {}
            player["profile"] = profile
            player["is_vip"] = steam_id_64 in vips

            teams.setdefault(player.get("team"), {}).setdefault(
                player.get("unit_name"), {}
            ).setdefault("players", []).append(player)

        for team, squads in teams.items():
            if team is None:
                continue
            for squad_name, squad in squads.items():
                squad["type"] = self._guess_squad_type(squad)
                squad["has_leader"] = self._has_leader(squad)

                try:
                    squad["combat"] = sum(p["combat"] for p in squad["players"])
                    squad["offense"] = sum(p["offense"] for p in squad["players"])
                    squad["defense"] = sum(p["defense"] for p in squad["players"])
                    squad["support"] = sum(p["support"] for p in squad["players"])
                    squad["kills"] = sum(p["kills"] for p in squad["players"])
                    squad["deaths"] = sum(p["deaths"] for p in squad["players"])
                except Exception as e:
                    logger.exception()

        game = {}
        for team, squads in teams.items():
            if team is None:
                continue
            commander = [
                squad for _, squad in squads.items() if squad["type"] == "commander"
            ]
            if not commander:
                commander = None
            else:
                commander = (
                    commander[0]["players"][0] if commander[0].get("players") else None
                )

            game[team] = {
                "squads": {
                    squad_name: squad
                    for squad_name, squad in squads.items()
                    if squad["type"] != "commander"
                },
                "commander": commander,
                "combat": sum(s["combat"] for s in squads.values()),
                "offense": sum(s["offense"] for s in squads.values()),
                "defense": sum(s["defense"] for s in squads.values()),
                "support": sum(s["support"] for s in squads.values()),
                "kills": sum(s["kills"] for s in squads.values()),
                "deaths": sum(s["deaths"] for s in squads.values()),
                "count": sum(len(s["players"]) for s in squads.values()),
            }

        return dict(fail_count=fail_count, **game)

    @mod_users_allowed
    @ttl_cache(ttl=60 * 60 * 24, cache_falsy=False)
    def get_player_info(self, player, can_fail=False):
        try:
            try:
                raw = super().get_player_info(player, can_fail=can_fail)
                name, steam_id_64, *rest = raw.split("\n")
            except (CommandFailedError, Exception):
                sleep(2)
                name = player
                steam_id_64 = self.get_playerids(as_dict=True).get(name)
            if not steam_id_64:
                return {}

            country = get_player_country_code(steam_id_64)
            steam_bans = get_player_has_bans(steam_id_64)

        except (CommandFailedError, ValueError):
            # Making that debug instead of exception as it's way to spammy
            logger.exception("Can't get player info for %s", player)
            # logger.exception("Can't get player info for %s", player)
            return {}
        name = name.split(": ", 1)[-1]
        steam_id = steam_id_64.split(": ", 1)[-1]
        if name != player:
            logger.error(
                "get_player_info('%s') returned for a different name: %s %s",
                player,
                name,
                steam_id,
            )
            return {}
        return {
            NAME: name,
            STEAMID: steam_id,
            "country": country,
            "steam_bans": steam_bans,
        }

    def _get_default_info_dict(self, player):
        return dict(
            name=player,
            unit_id=None,
            unit_name=None,
            loadout=None,
            team=None,
            role=None,
            kills=0,
            deaths=0,
            combat=0,
            offense=0,
            defense=0,
            support=0,
            level=0,
        )

    @mod_users_allowed
    @ttl_cache(ttl=2, cache_falsy=False)
    def get_detailed_player_info(self, player):
        raw = super().get_player_info(player)
        if not raw:
            raise CommandFailedError("Got bad data")

        """
        Name: T17 Scott
        steamID64: 01234567890123456
        Team: Allies            # "None" when not in team
        Role: Officer           
        Unit: 0 - Able          # Absent when not in unit
        Loadout: NCO            # Absent when not in team
        Kills: 0 - Deaths: 0
        Score: C 50, O 0, D 40, S 10
        Level: 34

        """

        data = self._get_default_info_dict(player)
        raw_data = {}

        for line in raw.split("\n"):
            if not line:
                continue
            if ": " not in line:
                logger.warning("Invalid info line: %s", line)
                continue

            key, val = line.split(": ", 1)
            raw_data[key.lower()] = val

        logger.debug(raw_data)
        # Remap keys and parse values
        data[STEAMID] = raw_data.get("steamid64")
        data["team"] = raw_data.get("team", "None")
        data["unit_id"], data["unit_name"] = (
            raw_data.get("unit").split(" - ")
            if raw_data.get("unit")
            else ("None", None)
        )
        data["kills"], data["deaths"] = (
            raw_data.get("kills").split(" - Deaths: ")
            if raw_data.get("kills")
            else ("0", "0")
        )
        for k in ["role", "loadout", "level"]:
            data[k] = raw_data.get(k)

        scores = dict(
            [
                score.split(" ", 1)
                for score in raw_data.get("score", "C 0, O 0, D 0, S 0").split(", ")
            ]
        )
        map_score = {"C": "combat", "O": "offense", "D": "defense", "S": "support"}
        for key, val in map_score.items():
            data[map_score[key]] = scores.get(key, "0")

        # Typecast values
        # cast strings to lower
        for key in ["team", "unit_name", "role", "loadout"]:
            data[key] = data[key].lower() if data.get(key) else None

        # cast string numbers to ints
        for key in [
            "kills",
            "deaths",
            "level",
            "combat",
            "offense",
            "defense",
            "support",
            "unit_id",
        ]:
            try:
                data[key] = int(data[key])
            except (ValueError, TypeError):
                data[key] = 0

        return data

    @mod_users_allowed
    @ttl_cache(ttl=60 * 60 * 24)
    def get_admin_ids(self):
        res = super().get_admin_ids()
        admins = []
        for item in res:
            steam_id_64, role, name = item.split(" ", 2)
            admins.append({STEAMID: steam_id_64, NAME: name[1:-1], ROLE: role})
        return admins

    @mod_users_allowed
    def get_online_console_admins(self):
        admins = self.get_admin_ids()
        players = self.get_players()
        online = []
        admins_ids = set(a["steam_id_64"] for a in admins)

        for player in players:
            if player["steam_id_64"] in admins_ids:
                online.append(player["name"])

        return online

    def do_add_admin(self, steam_id_64, role, name):
        with invalidates(Rcon.get_admin_ids):
            return super().do_add_admin(steam_id_64, role, name)

    def do_remove_admin(self, steam_id_64):
        with invalidates(Rcon.get_admin_ids):
            return super().do_remove_admin(steam_id_64)

    @mod_users_allowed
    @ttl_cache(ttl=2)
    def get_players_fast(self):
        players = {}
        ids = []

        for name, steam_id_64 in self.get_playerids():
            players[steam_id_64] = {NAME: name, STEAMID: steam_id_64}
            ids.append(steam_id_64)

        countries = self.thread_pool.submit(get_players_country_code, ids)
        bans = self.thread_pool.submit(get_players_have_bans, ids)

        for future in as_completed([countries, bans]):
            d = future.result()
            for steamid, data in d.items():
                players.get(steamid, {}).update(data)

        return list(players.values())

    @mod_users_allowed
    @ttl_cache(ttl=5)
    def get_players(self):
        return self.get_players_fast()

        # Below is legacy
        names = super().get_players()
        players = []
        for n in names:
            player = {NAME: n}
            player.update(self.get_player_info(n))
            players.append(player)

        return players

    @mod_users_allowed
    @ttl_cache(ttl=60)
    def get_perma_bans(self):
        return super().get_perma_bans()

    @mod_users_allowed
    @ttl_cache(ttl=60)
    def get_temp_bans(self):
        res = super().get_temp_bans()
        logger.debug(res)
        return res

    def _struct_ban(self, ban, type_):

        # Avoid errors on empty temp bans
        if ban == "":
            return {
                "type": type_,
                "name": None,
                "steam_id_64": None,
                "timestamp": None,
                "ban_time": None,
                "reason": None,
                "by": None,
                "raw": ban,
            }

        # name, time = ban.split(', banned on ')
        # '76561197984877751 : nickname "Dr.WeeD" banned for 2 hours on 2020.12.03-12.40.08 for "None" by admin "test"'
        steamd_id_64, rest = ban.split(" :", 1)
        name = None
        reason = None
        by = None
        date = None

        if "nickname" in rest:
            name = rest.split('" banned', 1)[0]
            name = name.split(' nickname "', 1)[-1]

        groups = re.match(r".*(\d{4}\.\d{2}\.\d{2}-\d{2}\.\d{2}.\d{2}) (.*)", ban)
        if groups and groups.groups():
            date = groups.group(1)
            try:
                reason = groups.group(2)
            except:
                logger.error("Unable to extract reason from ban")
        by = ban.split(" by admin ", -1)[-1]

        return {
            "type": type_,
            "name": name,
            "steam_id_64": steamd_id_64,
            # TODO FIX
            "timestamp": None,
            "ban_time": date,
            "reason": reason,
            "by": by.replace('"', ""),
            "raw": ban,
        }

    @mod_users_allowed
    def get_bans(self):
        temp_bans = [self._struct_ban(b, "temp") for b in self.get_temp_bans()]
        bans = [self._struct_ban(b, "perma") for b in self.get_perma_bans()]
        # Most recent first
        bans.reverse()
        return temp_bans + bans

    @mod_users_allowed
    def do_unban(self, steam_id_64) -> List[str]:
        """Remove all temporary and permanent bans from the steam_id_64"""
        bans = self.get_bans()
        type_to_func = {
            "temp": self.do_remove_temp_ban,
            "perma": self.do_remove_perma_ban,
        }
        failed_ban_removals: List[str] = []
        for b in bans:
            if b.get("steam_id_64") == steam_id_64:
                # The game server will sometimes continue to report expired temporary bans
                # (verified as of 10 Aug 2022 U12 Hotfix)
                # which will prevent removing permanent bans if we don't catch the failed removal

                # We swallow exceptions here and test for failed unbans in views.py
                try:
                    type_to_func[b["type"]](b["raw"])
                except CommandFailedError:
                    message = f"Unable to remove {b['type']} ban from {steam_id_64}"
                    logger.exception(message)
                    failed_ban_removals.append(message)

        return failed_ban_removals

    @mod_users_allowed
    def get_ban(self, steam_id_64):
        """
        get all bans from steam_id_64
        @param steam_id_64: steam_id_64 of a user
        @return: a array of bans
        """
        bans = self.get_bans()
        return list(filter(lambda x: x.get("steam_id_64") == steam_id_64, bans))

    @mod_users_allowed
    @ttl_cache(ttl=60 * 60)
    def get_vip_ids(self) -> List[Dict[str, Union[str, Optional[datetime]]]]:
        res = super().get_vip_ids()
        player_dicts = []

        vip_expirations: Dict[str, datetime]
        with enter_session() as session:
            # players = session.query(PlayerSteamID).join(PlayerVIP).all()

            server_number = get_server_number()

            players = (
                session.query(PlayerVIP)
                .filter(PlayerVIP.server_number == server_number)
                .all()
            )
            # print(f"query={session.query(PlayerSteamID).join(PlayerVIP)}")
            # server_number = int(os.getenv("SERVER_NUMBER"))
            # players = session.query(PlayerVIP).filter().all()
            vip_expirations = {
                player.steamid.steam_id_64: player.expiration for player in players
            }

        for item in res:
            try:
                steam_id_64, name = item.split(" ", 1)
                name = name.replace('"', "")
                name = name.replace("\n", "")
                name = name.strip()
            except ValueError:
                self._reconnect()
                raise
            player = dict(zip((STEAMID, NAME), (steam_id_64, name)))
            player["vip_expiration"] = vip_expirations.get(steam_id_64, None)
            player_dicts.append(player)

        return sorted(player_dicts, key=lambda d: d[NAME])

    def do_remove_vip(self, steam_id_64):
        with invalidates(Rcon.get_vip_ids):
            return super().do_remove_vip(steam_id_64)

    def do_add_vip(self, name, steam_id_64):
        with invalidates(Rcon.get_vip_ids):
            return super().do_add_vip(steam_id_64, name)

    def do_remove_all_vips(self):
        vips = self.get_vip_ids()
        for vip in vips:
            try:
                self.do_remove_vip(vip["steam_id_64"])
            except (CommandFailedError, ValueError):
                self._reconnect()
                raise

        return "SUCCESS"

    @mod_users_allowed
    def get_gamestate(self) -> GameState:
        """
        Returns player counts, team scores, remaining match time and current/next map

        Players: Allied: 0 - Axis: 1
        Score: Allied: 2 - Axis: 2
        Remaining Time: 0:11:51
        Map: foy_warfare
        Next Map: stmariedumont_warfare"""
        with invalidates(
                Rcon.team_sizes, Rcon.team_objective_scores, Rcon.round_time_remaining
        ):
            (
                raw_team_size,
                raw_score,
                raw_time_remaining,
                raw_current_map,
                raw_next_map,
            ) = super().get_gamestate()

        num_allied_players, num_axis_players = re.match(
            r"Players: Allied: (\d+) - Axis: (\d+)", raw_team_size
        ).groups()
        allied_score, axis_score = re.match(
            r"Score: Allied: (\d+) - Axis: (\d+)", raw_score
        ).groups()
        hours, mins, secs = re.match(
            r"Remaining Time: (\d):(\d{2}):(\d{2})", raw_time_remaining
        ).groups()

        raw_time_remaining = raw_time_remaining.split("Remaining Time: ")[1]
        current_map = raw_current_map.split(": ")[1]
        next_map = raw_next_map.split(": ")[1]

        return {
            "num_allied_players": int(num_allied_players),
            "num_axis_players": int(num_axis_players),
            "allied_score": int(allied_score),
            "axis_score": int(axis_score),
            "time_remaining": timedelta(
                hours=float(hours), minutes=float(mins), seconds=float(secs)
            ),
            "raw_time_remaining": raw_time_remaining,
            "current_map": current_map,
            "next_map": next_map,
        }

    @ttl_cache(ttl=2, cache_falsy=False)
    def team_sizes(self) -> Tuple[int, int]:
        """Returns the number of allied/axis players respectively"""
        result = self.get_gamestate()

        return result["num_allied_players"], result["num_axis_players"]

    @ttl_cache(ttl=2, cache_falsy=False)
    def team_objective_scores(self) -> Tuple[int, int]:
        """Returns the number of objectives held by the allied/axis team respectively"""
        result = self.get_gamestate()

        return result["allied_score"], result["axis_score"]

    @ttl_cache(ttl=2, cache_falsy=False)
    def round_time_remaining(self) -> timedelta:
        """Returns the amount of time left in the round as a timedelta"""
        result = self.get_gamestate()

        return result["time_remaining"]

    @mod_users_allowed
    @ttl_cache(ttl=60)
    def get_next_map(self):
        # TODO: think about whether or not the new gamestate command can simplify this
        current = self.get_map()
        current = current.replace("_RESTART", "")
        rotation = self.get_map_rotation()
        try:
            next_id = rotation.index(current)
            next_id += 1
            if next_id == len(rotation):
                next_id = 0
            return rotation[next_id]
        except ValueError:
            logger.error(
                "Can't find %s in rotation, assuming next map as first map of rotation",
                current,
            )
            return rotation[0]

    def set_map(self, map_name):
        with invalidates(Rcon.get_map):
            try:
                res = super().set_map(map_name)
                if res != "SUCCESS":
                    raise CommandFailedError(res)
            except CommandFailedError:
                self.do_add_map_to_rotation(map_name)
                if super().set_map(map_name) != "SUCCESS":
                    raise CommandFailedError(res)

    @mod_users_allowed
    @ttl_cache(ttl=10)
    def get_map(self):
        # TODO: think about whether or not the new gamestate command can simplify this
        current_map = super().get_map()
        if not self.map_regexp.match(current_map):
            raise CommandFailedError("Server returned wrong data")

        return current_map

    @mod_users_allowed
    @ttl_cache(ttl=60 * 60)
    def get_name(self):
        name = super().get_name()
        if len(name) > self.MAX_SERV_NAME_LEN:
            raise CommandFailedError("Server returned wrong data")
        return name

    @ttl_cache(ttl=60 * 60)
    def get_team_switch_cooldown(self):
        return int(super().get_team_switch_cooldown())

    def set_team_switch_cooldown(self, minutes):
        with invalidates(Rcon.get_team_switch_cooldown):
            return super().set_team_switch_cooldown(minutes)

    @ttl_cache(ttl=60 * 60)
    def get_autobalance_threshold(self):
        return int(super().get_autobalance_threshold())

    def set_autobalance_threshold(self, max_diff):
        with invalidates(Rcon.get_autobalance_threshold):
            return super().set_autobalance_threshold(max_diff)

    @ttl_cache(ttl=60 * 60)
    def get_idle_autokick_time(self):
        return int(super().get_idle_autokick_time())

    def set_idle_autokick_time(self, minutes):
        with invalidates(Rcon.get_idle_autokick_time):
            return super().set_idle_autokick_time(minutes)

    @ttl_cache(ttl=60 * 60)
    def get_max_ping_autokick(self):
        return int(super().get_max_ping_autokick())

    def set_max_ping_autokick(self, max_ms):
        with invalidates(Rcon.get_max_ping_autokick):
            return super().set_max_ping_autokick(max_ms)

    @ttl_cache(ttl=60 * 60)
    def get_queue_length(self):
        return int(super().get_queue_length())

    def set_queue_length(self, num):
        with invalidates(Rcon.get_queue_length):
            return super().set_queue_length(num)

    @ttl_cache(ttl=60 * 60)
    def get_vip_slots_num(self):
        return super().get_vip_slots_num()

    def set_vip_slots_num(self, num):
        with invalidates(Rcon.get_vip_slots_num):
            return super().set_vip_slots_num(num)

    def get_welcome_message(self):
        red = get_redis_client()
        msg = red.get("WELCOME_MESSAGE")
        if msg:
            return msg.decode()
        return msg

    def set_welcome_message(self, msg, save=True):
        from rcon.broadcast import format_message

        prev = None

        try:
            red = get_redis_client()
            if save:
                prev = red.getset("WELCOME_MESSAGE", msg)
            else:
                prev = red.get("WELCOME_MESSAGE")
            red.expire("WELCOME_MESSAGE", 60 * 60 * 24 * 7)
        except Exception:
            logger.exception("Can't save message in redis: %s", msg)

        try:
            formatted = format_message(self, msg)
        except Exception:
            logger.exception("Unable to format message")
            formatted = msg

        super().set_welcome_message(formatted)
        return prev.decode() if prev else ""

    def get_broadcast_message(self):
        red = get_redis_client()
        msg = red.get("BROADCAST_MESSAGE")
        if isinstance(msg, (str, bytes)):
            return msg.decode()
        return msg

    def set_broadcast(self, msg, save=True):
        from rcon.broadcast import format_message

        prev = None

        try:
            red = get_redis_client()
            if save:
                prev = red.getset("BROADCAST_MESSAGE", msg)
            else:
                prev = red.get("BROADCAST_MESSAGE")
            red.expire("BROADCAST_MESSAGE", 60 * 30)
        except Exception:
            logger.exception("Can't save message in redis: %s", msg)

        try:
            formatted = format_message(self, msg)
        except Exception:
            logger.exception("Unable to format message")
            formatted = msg

        super().set_broadcast(formatted)
        return prev.decode() if prev else ""

    @mod_users_allowed
    @ttl_cache(ttl=5)
    def get_slots(self):
        res = super().get_slots()
        if not self.slots_regexp.match(res):
            raise CommandFailedError("Server returned crap")
        return res

    @mod_users_allowed
    @ttl_cache(ttl=5, cache_falsy=False)
    def get_status(self):
        slots = self.get_slots()
        return {
            "name": self.get_name(),
            "map": self.get_map(),
            "nb_players": slots,
            "short_name": os.getenv("SERVER_SHORT_NAME", None) or "HLL Rcon",
            "player_count": slots.split("/")[0],
        }

    @ttl_cache(ttl=60 * 60 * 24)
    def get_maps(self):
        return super().get_maps()

    def get_server_settings(self):
        settings = {}
        for name, type_ in self.settings:
            try:
                settings[name] = type_(getattr(self, f"get_{name}")())
            except:
                logger.exception("Failed to retrieve settings %s", name)
                raise
        return settings

    def do_save_setting(self, name, value):
        if not name in dict(self.settings):
            raise ValueError(f"'{name}' can't be save with this method")

        return getattr(self, f"set_{name}")(value)

    def _convert_relative_time(self, from_, time_str):
        time, unit = time_str.split(" ")
        if unit == "ms":
            return from_ - timedelta(milliseconds=int(time))
        if unit == "sec":
            return from_ - timedelta(seconds=float(time))
        if unit == "min":
            minutes, seconds = time.split(":")
            return from_ - timedelta(minutes=float(minutes), seconds=float(seconds))
        if unit == "hours":
            hours, minutes, seconds = time.split(":")
            return from_ - timedelta(
                hours=int(hours), minutes=int(minutes), seconds=int(seconds)
            )

    @staticmethod
    def _extract_time(time_str):
        groups = Rcon.log_time_regexp.match(time_str)
        if not groups:
            raise ValueError("Unable to extract time from '%s'", time_str)
        try:
            return datetime.fromtimestamp(int(groups.group(1)))
        except (ValueError, TypeError) as e:
            raise ValueError("Time '%s' is not a valid integer", time_str) from e

    @mod_users_allowed
    @ttl_cache(ttl=2)
    def get_structured_logs(
            self, since_min_ago, filter_action=None, filter_player=None
    ):
        raw = super().get_logs(since_min_ago)
        return self.parse_logs(raw, filter_action, filter_player)

    @ttl_cache(ttl=60 * 60)
    def get_profanities(self):
        return super().get_profanities()

    @ttl_cache(ttl=60 * 60)
    def get_autobalance_enabled(self):
        return super().get_autobalance_enabled() == "on"

    @ttl_cache(ttl=60 * 60)
    def get_votekick_enabled(self):
        return super().get_votekick_enabled() == "on"

    @ttl_cache(ttl=60 * 60)
    def get_votekick_threshold(self):
        res = super().get_votekick_threshold()
        if isinstance(res, str):
            return res.strip()
        return res

    def set_autobalance_enabled(self, bool_):
        with invalidates(self.get_autobalance_enabled):
            return super().set_autobalance_enabled("on" if bool_ else "off")

    def set_votekick_enabled(self, bool_):
        with invalidates(self.get_votekick_enabled):
            return super().set_votekick_enabled("on" if bool_ else "off")

    def set_votekick_threshold(self, threshold_pairs):
        # Todo use proper data structure
        with invalidates(self.get_votekick_threshold):
            res = super().set_votekick_threshold(threshold_pairs)
            print(f"!!!!!!!!!!!!!!!!!!!!!!!!!!!!!!!!!!!!!!!!!!!!! {res}")
            logger.error("Threshold res %s", res)
            if res.lower().startswith("error"):
                logger.error("Unable to set votekick threshold: %s", res)
                raise CommandFailedError(res)

    def do_reset_votekick_threshold(self):
        with invalidates(self.get_votekick_threshold):
            return super().do_reset_votekick_threshold()

    def set_profanities(self, profanities):
        current = self.get_profanities()
        with invalidates(self.get_profanities):
            removed = set(current) - set(profanities)
            added = set(profanities) - set(current)
            if removed:
                self.do_unban_profanities(list(removed))
            if added:
                self.do_ban_profanities(list(added))

        return profanities

    def do_unban_profanities(self, profanities):
        if not isinstance(profanities, list):
            profanities = [profanities]
        with invalidates(self.get_profanities):
            return super().do_unban_profanities(",".join(profanities))

    def do_ban_profanities(self, profanities):
        if not isinstance(profanities, list):
            profanities = [profanities]
        with invalidates(self.get_profanities):
            return super().do_ban_profanities(",".join(profanities))

    @mod_users_allowed
    def do_punish(self, player, reason):
        return super().do_punish(player, reason)

    @mod_users_allowed
    def do_switch_player_now(self, player):
        return super().do_switch_player_now(player)

    @mod_users_allowed
    def do_switch_player_on_death(self, player):
        return super().do_switch_player_on_death(player)

    @mod_users_allowed
    def do_kick(self, player, reason):
        with invalidates(Rcon.get_players):
            return super().do_kick(player, reason)

    @mod_users_allowed
    def do_temp_ban(
            self, player=None, steam_id_64=None, duration_hours=2, reason="", admin_name=""
    ):
        with invalidates(Rcon.get_players, Rcon.get_temp_bans):
            if player and re.match(r"\d+", player):
                info = self.get_player_info(player)
                steam_id_64 = info.get(STEAMID, None)
                return super().do_temp_ban(
                    None, steam_id_64, duration_hours, reason, admin_name
                )

            return super().do_temp_ban(
                player, steam_id_64, duration_hours, reason, admin_name
            )

    @mod_users_allowed
    def do_remove_temp_ban(self, ban_log):
        with invalidates(Rcon.get_temp_bans):
            return super().do_remove_temp_ban(ban_log)

    @mod_users_allowed
    def do_remove_perma_ban(self, ban_log):
        with invalidates(Rcon.get_perma_bans):
            return super().do_remove_perma_ban(ban_log)

    @mod_users_allowed
    def do_perma_ban(self, player=None, steam_id_64=None, reason="", admin_name=""):
        with invalidates(Rcon.get_players, Rcon.get_perma_bans):
            if player and re.match(r"\d+", player):
                info = self.get_player_info(player)
                steam_id_64 = info.get(STEAMID, None)
                return super().do_perma_ban(None, steam_id_64, reason, admin_name)

            return super().do_perma_ban(player, steam_id_64, reason, admin_name)

    @ttl_cache(60 * 5)
    def get_map_rotation(self):
        l = super().get_map_rotation()

        for map_ in l:
            if not self.map_regexp.match(map_):
                raise CommandFailedError("Server return wrong data")
        return l

    def do_add_map_to_rotation(
            self, map_name, after_map_name: str = None, after_map_name_number: str = None
    ):
        with invalidates(Rcon.get_map_rotation):
            super().do_add_map_to_rotation(
                map_name, after_map_name, after_map_name_number
            )

    def do_remove_map_from_rotation(self, map_name, map_number: str = None):
        with invalidates(Rcon.get_map_rotation):
            super().do_remove_map_from_rotation(map_name, map_number)

    def do_remove_maps_from_rotation(self, maps):
        with invalidates(Rcon.get_map_rotation):
            for map_name in maps:
                super().do_remove_map_from_rotation(map_name)
            return "SUCCESS"

    def do_add_maps_to_rotation(self, maps):
        with invalidates(Rcon.get_map_rotation):
            for map_name in maps:
                super().do_add_map_to_rotation(map_name)
            return "SUCCESS"

    def set_maprotation(self, rotation):
        if not rotation:
            raise CommandFailedError("Empty rotation")

        rotation = list(rotation)
        logger.info("Apply map rotation %s", rotation)

        current = self.get_map_rotation()
        logger.info("Current rotation: %s", current)
        if rotation == current:
            logger.debug("Map rotation is the same, nothing to do")
            return current
        with invalidates(Rcon.get_map_rotation):
            # we remove all but the first
            for map_ in current[1:]:
                map_without_number = map_.rsplit(" ")[0]
                logger.info("Removing from rotation: '%s'", map_without_number)
                super().do_remove_map_from_rotation(map_without_number)

            for map_ in rotation:
                logger.info("Adding to rotation: '%s'", map_)
                super().do_add_map_to_rotation(map_)

            # Now we can remove the first from the previous rotation
            super().do_remove_map_from_rotation(current[0])

        return self.get_map_rotation()

    @mod_users_allowed
    @ttl_cache(ttl=60 * 2)
    def get_scoreboard(self, minutes=180, sort="ratio"):
        logs = self.get_structured_logs(minutes, "KILL")
        scoreboard = []
        for player in logs["players"]:
            if not player:
                continue
            kills = 0
            death = 0
            for log in logs["logs"]:
                if log["player"] == player:
                    kills += 1
                elif log["player2"] == player:
                    death += 1
            if kills == 0 and death == 0:
                continue
            scoreboard.append(
                {
                    "player": player,
                    "(real) kills": kills,
                    "(real) death": death,
                    "ratio": kills / max(death, 1),
                }
            )

        scoreboard = sorted(scoreboard, key=lambda o: o[sort], reverse=True)
        for o in scoreboard:
            o["ratio"] = "%.2f" % o["ratio"]

        return scoreboard

    @mod_users_allowed
    @ttl_cache(ttl=60 * 2)
    def get_teamkills_boards(self, sort="TK Minutes"):
        logs = self.get_structured_logs(180)
        scoreboard = []
        for player in logs["players"]:
            if not player:
                continue
            first_timestamp = float("inf")
            last_timestamp = 0
            tk = 0
            death_by_tk = 0
            for log in logs["logs"]:
                if log["player"] == player or log["player2"] == player:
                    first_timestamp = min(log["timestamp_ms"], first_timestamp)
                    last_timestamp = max(log["timestamp_ms"], last_timestamp)
                if log["action"] == "TEAM KILL":
                    if log["player"] == player:
                        tk += 1
                    elif log["player2"] == player:
                        death_by_tk += 1
            if tk == 0 and death_by_tk == 0:
                continue
            scoreboard.append(
                {
                    "player": player,
                    "Teamkills": tk,
                    "Death by TK": death_by_tk,
                    "Estimated play time (minutes)": (last_timestamp - first_timestamp)
                                                     // 1000
                                                     // 60,
                    "TK Minutes": tk
                                  / max((last_timestamp - first_timestamp) // 1000 // 60, 1),
                }
            )

        scoreboard = sorted(scoreboard, key=lambda o: o[sort], reverse=True)
        for o in scoreboard:
            o["TK Minutes"] = "%.2f" % o["TK Minutes"]

        return scoreboard

    @staticmethod
    def parse_logs(raw, filter_action=None, filter_player=None):
        synthetic_actions = LOG_ACTIONS
        now = datetime.now()
        res: List[StructuredLogLine] = []
        actions = set()
        players = set()

        for line in raw.split("\n"):
            if not line:
                continue
            try:
                time, rest = line.split("] ", 1)
                # time = self._convert_relative_time(now, time[1:])
                time = Rcon._extract_time(time[1:])
                sub_content = (
                    action
                ) = player = player2 = weapon = steam_id_64_1 = steam_id_64_2 = None
                content = rest
                if rest.startswith("DISCONNECTED") or rest.startswith("CONNECTED"):
                    action, content = rest.split(" ", 1)
                elif rest.startswith("KILL") or rest.startswith("TEAM KILL"):
                    action, content = rest.split(": ", 1)
                elif rest.startswith("CHAT"):
                    match = Rcon.chat_regexp.match(rest)
                    groups = match.groups()
                    scope = groups[0]
                    side = groups[4]
                    player = groups[3]
                    steam_id_64_1 = groups[-2]
                    action = f"CHAT[{side}][{scope}]"
                    sub_content = groups[-1]
                    # import ipdb; ipdb.set_trace()
                    content = f"{player}: {sub_content} ({steam_id_64_1})"
                elif rest.startswith("VOTESYS"):
                    # [15:49 min (1606998428)] VOTE Player [[fr]ELsass_blitz] Started a vote of type (PVR_Kick_Abuse) against [拢儿]. VoteID: [1]
                    action = "VOTE"
                    if (
                            rest.startswith("VOTESYS Player")
                            and " against " in rest.lower()
                    ):
                        action = "VOTE STARTED"
                        groups = re.match(
                            r"VOTESYS Player \[(.*)\].* against \[(.*)\]\. VoteID: \[\d+\]",
                            rest,
                        )
                        player = groups[1]
                        player2 = groups[2]
                    elif rest.startswith("VOTESYS Player") and "voted" in rest.lower():
                        groups = re.match(r"VOTESYS Player \[(.*)\] voted.*", rest)
                        player = groups[1]
                    elif "completed" in rest.lower():
                        action = "VOTE COMPLETED"
                    elif "kick" in rest.lower():
                        action = "VOTE COMPLETED"
                        groups = re.match(r"VOTESYS Vote Kick \{(.*)\}.*", rest)
                        player = groups[1]
                    else:
                        player = ""
                        player2 = None
                    sub_content = rest.split("VOTE")[-1]
                    content = rest.split("VOTE")[-1]
                elif rest.upper().startswith("PLAYER"):
                    action = "CAMERA"
                    _, content = rest.split(" ", 1)
                    matches = re.match(r"\[(.*)\s{1}\((\d+)\)\]", content)
                    if matches and len(matches.groups()) == 2:
                        player, steam_id_64_1 = matches.groups()
                        _, sub_content = content.rsplit("]", 1)
                    else:
                        logger.error("Unable to parse line: %s", line)
                elif rest.upper().startswith("TEAMSWITCH"):
                    action = "TEAMSWITCH"
                    matches = re.match(r"TEAMSWITCH\s(.*)\s\(((.*)\s>\s(.*))\)", rest)
                    if matches and len(matches.groups()) == 4:
                        player, sub_content, *_ = matches.groups()
                    else:
                        logger.error("Unable to parse line: %s", line)
                elif rest.startswith("KICK") or rest.startswith("BAN"):
                    if "FOR TEAM KILLING" in rest:
                        action = "TK AUTO"
                    else:
                        action = "ADMIN"
                    matches = re.match(
                        r"(.*):\s\[(.*)\]\s(.*\[(KICKED|BANNED|PERMANENTLY|YOU)\s.*)",
                        rest,
                    )
                    if matches and len(matches.groups()) == 4:
                        _, player, sub_content, type_ = matches.groups()
                        if type_ == "PERMANENTLY":
                            type_ = "PERMA BANNED"
                        if type_ == "YOU":
                            type_ = "IDLE"
                        action = f"{action} {type_}"
                    else:
                        logger.error("Unable to parse line: %s", line)
                elif rest.upper().startswith("MATCH START"):
                    action = "MATCH START"
                    _, sub_content = rest.split("MATCH START ")
                elif rest.upper().startswith("MATCH ENDED"):
                    action = "MATCH ENDED"
                    _, sub_content = rest.split("MATCH ENDED ")
                elif rest.upper().startswith("MESSAGE"):

                    action = "MESSAGE"
                    groups = re.match(
                        r"MESSAGE: player \[(.+)\((\d+)\)\], content \[(.+)\]", rest
                    ).groups()
                    player, steam_id_64_1, content = groups
                    content = f"{player}({steam_id_64_1}): {content}"

                else:
                    logger.error("Unkown type line: '%s'", line)
                    continue
                if action in {"CONNECTED", "DISCONNECTED"}:
                    # player = content
                    try:
                        groups = re.match(r"(.+) \((\d+)\)", content).groups()
                        player, steam_id_64 = groups
                        steam_id_64_1 = steam_id_64
                    except AttributeError:
                        # Handle U12 format for the U13 release
                        # TODO: remove release after U13 is out
                        player = content

                if action in {"KILL", "TEAM KILL"}:
                    parts = re.split(Rcon.player_info_pattern + r" -> ", content, 1)
                    player = parts[1]
                    steam_id_64_1 = parts[-2]
                    player2 = parts[-1]
                    player2, weapon = player2.rsplit(" with ", 1)
                    player2, *_, steam_id_64_2 = Rcon.player_info_regexp.match(
                        player2
                    ).groups()

                players.add(player)
                players.add(player2)
                actions.add(action)
            except:
                # logger.exception("Invalid line: '%s'", line)
                continue
            if filter_action and not action.startswith(filter_action):
                continue
            if filter_player and filter_player not in line:
                continue

            res.append(
                {
                    "version": 1,
                    "timestamp_ms": int(time.timestamp() * 1000),
                    "relative_time_ms": (time - now).total_seconds() * 1000,
                    "raw": line,
                    "line_without_time": rest,
                    "action": action,
                    "player": player,
                    "steam_id_64_1": steam_id_64_1,
                    "player2": player2,
                    "steam_id_64_2": steam_id_64_2,
                    "weapon": weapon,
                    "message": content,
                    "sub_content": sub_content,
                }
            )

        res.reverse()
        return {
            "actions": list(actions) + synthetic_actions,
            "players": list(players),
            "logs": res,
        }<|MERGE_RESOLUTION|>--- conflicted
+++ resolved
@@ -1,12 +1,7 @@
 import logging
 import os
 import re
-<<<<<<< HEAD
-from concurrent.futures import ThreadPoolExecutor, as_completed
-=======
-import socket
 from concurrent.futures import as_completed
->>>>>>> d58e2ce2
 from datetime import datetime, timedelta
 from functools import update_wrapper
 from time import sleep
