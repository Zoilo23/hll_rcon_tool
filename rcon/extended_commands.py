--- conflicted
+++ resolved
@@ -8,11 +8,8 @@
 from datetime import datetime, timedelta
 from functools import cached_property
 from time import sleep
-<<<<<<< HEAD
 from functools import update_wrapper
-=======
 from typing import Any
->>>>>>> 000ba862
 
 from rcon.cache_utils import get_redis_client, invalidates, ttl_cache
 from rcon.commands import CommandFailedError, HLLServerError, ServerCtl
@@ -240,9 +237,7 @@
 
         return game
 
-<<<<<<< HEAD
-    @mod_users_allowed
-=======
+    @mod_users_allowed
     @ttl_cache(ttl=2, cache_falsy=False)
     def get_team_view_fast(self):
         teams = {}
@@ -322,7 +317,7 @@
 
         return game
 
->>>>>>> 000ba862
+    @mod_users_allowed
     @ttl_cache(ttl=60 * 60 * 24, cache_falsy=False)
     def get_player_info(self, player, can_fail=False):
         try:
@@ -378,12 +373,8 @@
             level=0,
         )
 
-<<<<<<< HEAD
-    @mod_users_allowed
-    @ttl_cache(ttl=10, cache_falsy=False)
-=======
+    @mod_users_allowed
     @ttl_cache(ttl=2, cache_falsy=False)
->>>>>>> 000ba862
     def get_detailed_player_info(self, player):
         raw = super().get_player_info(player)
         if not raw:
@@ -474,9 +465,7 @@
         with invalidates(Rcon.get_admin_ids):
             return super().do_remove_admin(steam_id_64)
 
-<<<<<<< HEAD
-    @mod_users_allowed
-=======
+    @mod_users_allowed
     @ttl_cache(ttl=2)
     def get_players_fast(self):        
         players = {}
@@ -499,7 +488,7 @@
 
         return list(players.values())
 
->>>>>>> 000ba862
+    @mod_users_allowed
     @ttl_cache(ttl=5)
     def get_players(self):
         return self.get_players_fast()
