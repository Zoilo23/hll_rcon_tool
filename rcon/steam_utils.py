--- conflicted
+++ resolved
@@ -48,16 +48,11 @@
 
     try:
         bans = api.ISteamUser.GetPlayerBans(steamids=steamd_id)['players'][0]
-<<<<<<< HEAD
-    except IndexError:   
-        logger.exception("Steam: no player found")
-=======
     except AttributeError:
         logger.error("STEAM_API_KEY is invalid, can't fetch steam profile")
         return None
     except IndexError:     
         logger.exception("Steam no player found")
->>>>>>> 156af4f8
         return None
     except:
         logging.exception('Unexpected error while fetching steam profile')
