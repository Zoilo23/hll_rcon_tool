import logging
import os
import re
from collections import defaultdict
from contextlib import contextmanager
<<<<<<< HEAD
from datetime import datetime, timedelta, timezone
from typing import Any, Generator, List, Literal, Optional, Sequence, overload
=======
from datetime import datetime, timezone
from typing import Any, Generator, List, Literal, Optional, Sequence, overload, TypedDict
>>>>>>> 5b399c48

import dateutil.parser
import pydantic
from sqlalchemy import TIMESTAMP, Enum, ForeignKey, String, create_engine, text, JSON
from sqlalchemy.dialects.postgresql import JSONB
from sqlalchemy.exc import InvalidRequestError, ProgrammingError
from sqlalchemy.ext.hybrid import hybrid_property
from sqlalchemy.orm import (
    DeclarativeBase,
    Mapped,
    Session,
    mapped_column,
    object_session,
    relationship,
    sessionmaker,
)
from sqlalchemy.schema import UniqueConstraint

from rcon.maps import Team
from rcon.types import (
    AuditLogType,
    BasicPlayerProfileType,
    BlacklistRecordType,
    BlacklistRecordWithBlacklistType,
    BlacklistRecordWithPlayerType,
    BlacklistSyncMethod,
    BlacklistType,
    BlacklistWithRecordsType,
    DBLogLineType,
    MapsType,
    MessageTemplateCategory,
    MessageTemplateType,
    PenaltyCountType,
    PlayerActionState,
    PlayerActionType,
    PlayerAtCountType,
    PlayerCommentType,
    PlayerFlagType,
    PlayerNameType,
    PlayerOptinsType,
    PlayerProfileType,
    PlayerSessionType,
    PlayerStatsType,
    PlayerTeamAssociation,
    PlayerTeamConfidence,
    ServerCountType,
    SteamBansType,
    SteamInfoType,
    SteamPlayerSummaryType,
    StructuredLogLineWithMetaData,
    VipListRecordType,
    VipListRecordWithVipListType,
    VipListSyncMethod,
    VipListType,
    VipListTypeWithRecordsType,
    WatchListType,
<<<<<<< HEAD
=======
    MessageTemplateCategory, PlayerTeamAssociation, PlayerTeamConfidence, GameLayout,
>>>>>>> 5b399c48
)
from rcon.utils import (
    SafeStringFormat,
    humanize_timedelta,
    mask_to_server_numbers,
    server_numbers_to_mask,
)
from rcon.weapons import ALL_WEAPONS, WEAPON_SIDE_MAP, WeaponType

logger = logging.getLogger(__name__)

PLAYER_ID = "player_id"

_ENGINE = None


def get_engine():
    global _ENGINE

    if _ENGINE:
        return _ENGINE
    url = os.getenv("HLL_DB_URL")
    if not url:
        msg = "No $HLL_DB_URL specified. Can't use database features"
        logger.error(msg)
        raise ValueError(msg)

    _ENGINE = create_engine(url, echo=False)
    return _ENGINE


class Base(DeclarativeBase):
    # TODO: Replace dict[str, Any] w/ actual types
    type_annotation_map = {
        dict[str, Any]: JSONB,
        dict[str, int]: JSONB,
        SteamPlayerSummaryType: JSONB,
        SteamBansType: JSONB,
    }


class PlayerID(Base):
    __tablename__ = "steam_id_64"
    id: Mapped[int] = mapped_column(primary_key=True)
    player_id: Mapped[str] = mapped_column(
        "steam_id_64", nullable=False, index=True, unique=True
    )
    email: Mapped[Optional[str]]
    discord_id: Mapped[Optional[str]]
    created: Mapped[datetime] = mapped_column(default=datetime.utcnow)
    names: Mapped[list["PlayerName"]] = relationship(
        back_populates="player",
        order_by="nullslast(desc(PlayerName.last_seen))",
    )
    # If you ever change the ordering of sessions make sure you change the playtime calc code
    sessions: Mapped[list["PlayerSession"]] = relationship(
        back_populates="player",
        order_by="desc(PlayerSession.created)",
    )
    received_actions: Mapped[list["PlayersAction"]] = relationship(
        back_populates="player",
        order_by="desc(PlayersAction.time)",
    )
    flags: Mapped[list["PlayerFlag"]] = relationship(back_populates="player")
    watchlist: Mapped["WatchList"] = relationship(back_populates="player")
    steaminfo: Mapped["SteamInfo"] = relationship(back_populates="player")
    comments: Mapped[list["PlayerComment"]] = relationship(back_populates="player")
    stats: Mapped["PlayerStats"] = relationship(back_populates="player")
    blacklists: Mapped[list["BlacklistRecord"]] = relationship(back_populates="player")
    vip_lists: Mapped[list["VipListRecord"]] = relationship(back_populates="player")
    optins: Mapped[list["PlayerOptins"]] = relationship(back_populates="player")

    @property
    def server_number(self) -> int:
        return int(os.getenv("SERVER_NUMBER"))  # type: ignore

    def get_penalty_count(self) -> PenaltyCountType:
        counts = defaultdict(int)
        for action in self.received_actions:

            try:
                action = PlayerActionState[action.action_type]
                counts[action] += 1
            except KeyError:
                continue

        return {
            PlayerActionState.KICK.name: counts[PlayerActionState.KICK],
            PlayerActionState.PUNISH.name: counts[PlayerActionState.PUNISH],
            PlayerActionState.TEMPBAN.name: counts[PlayerActionState.TEMPBAN],
            PlayerActionState.PERMABAN.name: counts[PlayerActionState.PERMABAN],
        }

    def get_total_playtime_seconds(self) -> int:
        total = 0

        for i, s in enumerate(self.sessions):
            if not s.end and s.start and i == 0:
                total += (datetime.now() - s.start).total_seconds()
            elif s.end and s.start:
                total += (s.end - s.start).total_seconds()

        return int(total)

    def get_current_playtime_seconds(self) -> int:
        if self.sessions:
            if self.sessions[0].end:
                return 0
            start = self.sessions[0].start or self.sessions[0].created
            return int((datetime.now() - start).total_seconds())
        return 0

    def to_dict(self, limit_sessions=5) -> PlayerProfileType:
        blacklists: List[BlacklistRecordWithBlacklistType] = [
            record.to_dict() for record in self.blacklists
        ]
        vip_lists: List[VipListRecordWithVipListType] = [
            record.to_dict() for record in self.vip_lists
        ]

        return {
            "id": self.id,
            PLAYER_ID: self.player_id,
            "email": self.email,
            "discord_id": self.discord_id,
            "created": self.created,
            "names": [name.to_dict() for name in self.names],
            "sessions": [session.to_dict() for session in self.sessions][
                :limit_sessions
            ],
            "sessions_count": len(self.sessions),
            "total_playtime_seconds": self.get_total_playtime_seconds(),
            "current_playtime_seconds": self.get_current_playtime_seconds(),
            "received_actions": [action.to_dict() for action in self.received_actions],
            "penalty_count": self.get_penalty_count(),
            "blacklists": blacklists,
            "vip_lists": vip_lists,
            "is_blacklisted": any(record["is_active"] for record in blacklists),
            "is_vip": any(
                record["is_active"] and not record["is_expired"]
                # Applies to the server the profile was fetched for
                and (
                    record["vip_list"]["servers"] is None
                    or str(self.server_number in record["vip_list"]["servers"])
                )
                for record in vip_lists
            ),
            "flags": [f.to_dict() for f in (self.flags or [])],
            "watchlist": self.watchlist.to_dict() if self.watchlist else None,
            "steaminfo": self.steaminfo.to_dict() if self.steaminfo else None,
        }

    def __str__(self) -> str:
        aka = " | ".join([n.name for n in self.names])
        return f"{self.player_id} {aka}"


class SteamInfo(Base):
    __tablename__ = "steam_info"

    id: Mapped[int] = mapped_column(primary_key=True)
    player_id_id: Mapped[int] = mapped_column(
        "playersteamid_id",
        ForeignKey("steam_id_64.id"),
        nullable=False,
        index=True,
        unique=True,
    )
    created: Mapped[datetime] = mapped_column(default=datetime.utcnow)
    updated: Mapped[datetime] = mapped_column(onupdate=datetime.utcnow)
    profile: Mapped[SteamPlayerSummaryType] = mapped_column(default=JSONB.NULL)
    country: Mapped[str | None] = mapped_column(index=True)
    bans: Mapped[SteamBansType] = mapped_column(default=JSONB.NULL)

    player: Mapped[PlayerID] = relationship(back_populates="steaminfo")

    @property
    def has_bans(self):
        return any(
            self.bans.get(k)
            for k in [
                "VACBanned",
                "NumberOfVACBans",
                "DaysSinceLastBan",
                "NumberOfGameBans",
            ]
            if self.bans
        )

    def to_dict(self) -> SteamInfoType:
        return {
            "id": self.id,
            "created": self.created,
            "updated": self.updated,
            "profile": self.profile,
            "country": self.country if self.country else None,
            "bans": self.bans,
            "has_bans": self.has_bans,
        }


class WatchList(Base):
    __tablename__ = "player_watchlist"

    id: Mapped[int] = mapped_column(primary_key=True)
    modified: Mapped[datetime] = mapped_column(default=datetime.utcnow)
    player_id_id: Mapped[int] = mapped_column(
        "playersteamid_id",
        ForeignKey("steam_id_64.id"),
        nullable=False,
        index=True,
        unique=True,
    )
    is_watched: Mapped[bool] = mapped_column(nullable=False)
    reason: Mapped[str] = mapped_column(default="")
    by: Mapped[str] = mapped_column()
    count: Mapped[int] = mapped_column(default=0)

    player: Mapped[PlayerID] = relationship(back_populates="watchlist")

    def to_dict(self) -> WatchListType:
        return {
            "id": self.id,
            "modified": self.modified,
            PLAYER_ID: self.player.player_id,
            "is_watched": self.is_watched,
            "reason": self.reason,
            "by": self.by,
            "count": self.count,
        }


class UserConfig(Base):
    __tablename__ = "user_config"

    id: Mapped[int] = mapped_column(primary_key=True)
    key: Mapped[str] = mapped_column(unique=True, index=True)
    # TODO: Fix this on the UI settings branch once merged
    value: Mapped[dict[str, Any]] = mapped_column()


class PlayerFlag(Base):
    __tablename__ = "player_flags"
    __table_args__ = (
        UniqueConstraint("playersteamid_id", "flag", name="unique_flag_player_id"),
    )

    id: Mapped[int] = mapped_column(primary_key=True)
    player_id_id: Mapped[int] = mapped_column(
        "playersteamid_id", ForeignKey("steam_id_64.id"), nullable=False, index=True
    )
    flag: Mapped[str] = mapped_column(nullable=False, index=True)
    comment: Mapped[str] = mapped_column(String, nullable=True)
    modified: Mapped[datetime] = mapped_column(default=datetime.utcnow)

    player: Mapped[PlayerID] = relationship(back_populates="flags")

    def to_dict(self) -> PlayerFlagType:
        return {
            "id": self.id,
            "flag": self.flag,
            "comment": self.comment,
            "modified": self.modified,
        }


class PlayerOptins(Base):
    __tablename__ = "player_optins"
    __table_args__ = (
        UniqueConstraint(
            "playersteamid_id", "optin_name", name="unique_optins_player_id"
        ),
    )

    id: Mapped[int] = mapped_column(primary_key=True)
    player_id_id: Mapped[int] = mapped_column(
        "playersteamid_id", ForeignKey("steam_id_64.id"), nullable=False, index=True
    )
    optin_name: Mapped[str] = mapped_column(nullable=False, index=True)
    optin_value: Mapped[str] = mapped_column(nullable=True)
    modified: Mapped[datetime] = mapped_column(default=datetime.utcnow)

    player: Mapped[PlayerID] = relationship(back_populates="optins")

    def to_dict(self) -> PlayerOptinsType:
        return {
            "id": self.id,
            "optin_name": self.optin_name,
            "optin_value": self.optin_value,
            "modified": self.modified,
        }


class PlayerName(Base):
    __tablename__ = "player_names"
    __table_args__ = (
        UniqueConstraint("playersteamid_id", "name", name="unique_name_steamid"),
    )

    id: Mapped[int] = mapped_column(primary_key=True)
    player_id_id: Mapped[int] = mapped_column(
        "playersteamid_id", ForeignKey("steam_id_64.id"), nullable=False, index=True
    )
    name: Mapped[str] = mapped_column(nullable=False)
    created: Mapped[datetime] = mapped_column(default=datetime.utcnow)
    last_seen: Mapped[datetime] = mapped_column(default=datetime.utcnow)

    player: Mapped[PlayerID] = relationship(back_populates="names")

    def to_dict(self) -> PlayerNameType:
        return {
            "id": self.id,
            "name": self.name,
            PLAYER_ID: self.player.player_id,
            "created": self.created,
            "last_seen": self.last_seen,
        }


class PlayerSession(Base):
    __tablename__ = "player_sessions"

    id: Mapped[int] = mapped_column(primary_key=True)
    player_id_id: Mapped[int] = mapped_column(
        "playersteamid_id", ForeignKey("steam_id_64.id"), nullable=False, index=True
    )
    start: Mapped[datetime] = mapped_column()
    end: Mapped[datetime] = mapped_column()
    created: Mapped[datetime] = mapped_column(default=datetime.utcnow)
    server_number: Mapped[int] = mapped_column()
    server_name: Mapped[str] = mapped_column()

    player: Mapped[PlayerID] = relationship(back_populates="sessions")

    def to_dict(self) -> PlayerSessionType:
        return {
            "id": self.id,
            PLAYER_ID: self.player.player_id,
            "start": self.start,
            "end": self.end,
            "created": self.created,
        }


class PlayersAction(Base):
    __tablename__ = "players_actions"

    id: Mapped[int] = mapped_column(primary_key=True)
    action_type: Mapped[str] = mapped_column(nullable=False)
    player_id_id: Mapped[int] = mapped_column(
        "playersteamid_id", ForeignKey("steam_id_64.id"), nullable=False, index=True
    )
    reason: Mapped[str] = mapped_column()
    by: Mapped[str] = mapped_column()
    time: Mapped[datetime] = mapped_column(default=datetime.utcnow)

    player: Mapped[PlayerID] = relationship(back_populates="received_actions")

    def to_dict(self) -> PlayerActionType:
        return {
            "action_type": self.action_type,
            "reason": self.reason,
            "by": self.by,
            "time": self.time,
        }


class LogLine(Base):
    __tablename__ = "log_lines"
    __table_args__ = (UniqueConstraint("event_time", "raw", name="unique_log_line"),)

    id: Mapped[int] = mapped_column(primary_key=True)
    version: Mapped[int] = mapped_column(default=1)
    creation_time: Mapped[datetime] = mapped_column(TIMESTAMP, default=datetime.utcnow)
    event_time: Mapped[datetime] = mapped_column(nullable=False, index=True)
    type: Mapped[str] = mapped_column(nullable=True)
    player1_name: Mapped[str] = mapped_column(nullable=True)
    player1_player_id: Mapped[int] = mapped_column(
        "player1_steamid", ForeignKey("steam_id_64.id"), nullable=True, index=True
    )
    player2_name: Mapped[str] = mapped_column(nullable=True)
    player2_player_id: Mapped[int] = mapped_column(
        "player2_steamid", ForeignKey("steam_id_64.id"), nullable=True, index=True
    )
    weapon: Mapped[str] = mapped_column()
    raw: Mapped[str] = mapped_column(nullable=False)
    content: Mapped[str] = mapped_column()
    player_1: Mapped[PlayerID] = relationship(foreign_keys=[player1_player_id])
    player_2: Mapped[PlayerID] = relationship(foreign_keys=[player2_player_id])
    server: Mapped[str] = mapped_column()

    def get_weapon(self) -> str | None:
        if self.weapon:
            return self.weapon
        # Backward compatibility for logs before weapon was added
        if self.type and self.type.lower() in ("kill", "team kill"):
            try:
                return self.raw.rsplit(" with ", 1)[-1]
            except:
                logger.exception("Unable to extract weapon")

        return None

    def to_dict(self) -> DBLogLineType:
        # TODO: Fix typing
        return {
            "id": self.id,
            "version": self.version,
            "creation_time": self.creation_time,
            "event_time": self.event_time,
            "type": self.type,
            "player1_name": self.player1_name,
            "player1_id": self.player_1.player_id if self.player_1 else None,
            "player2_name": self.player2_name,
            "player2_id": self.player_2.player_id if self.player_2 else None,
            "raw": self.raw,
            "content": self.content,
            "server": self.server,
            "weapon": self.get_weapon(),
        }

    def compatible_dict(self) -> StructuredLogLineWithMetaData:
        # TODO: Add typing
        return {
            "version": self.version,
            "timestamp_ms": int(self.event_time.timestamp() * 1000),
            "event_time": self.event_time,
            "relative_time_ms": None,  # TODO
            "raw": self.raw,
            "line_without_time": None,  # TODO
            "action": self.type,
            "player_name_1": self.player1_name,
            "player_id_1": self.player_1.player_id if self.player_1 else None,
            "player_name_2": self.player2_name,
            "player_id_2": self.player_2.player_id if self.player_2 else None,
            "weapon": self.get_weapon(),
            "message": self.content,
            "sub_content": None,  # TODO
        }


class Maps(Base):
    __tablename__ = "map_history"
    __table_args__ = (
        UniqueConstraint(
            "start", "end", "server_number", "map_name", name="unique_map"
        ),
    )

    id: Mapped[int] = mapped_column(primary_key=True)

    creation_time: Mapped[datetime] = mapped_column(TIMESTAMP, default=datetime.utcnow)
    start: Mapped[datetime] = mapped_column(nullable=False, index=True)
    end: Mapped[datetime] = mapped_column(index=True)
    server_number: Mapped[int] = mapped_column(index=True)
    map_name: Mapped[str] = mapped_column(nullable=False, index=True)
    # A dict with the result of the game mapped as Axis=int, Allied=int
    result: Mapped[dict[str, int]] = mapped_column(nullable=True)
    game_layout: Mapped["GameLayout"] = mapped_column(JSON, nullable=False, default=GameLayout)

    player_stats: Mapped[list["PlayerStats"]] = relationship(back_populates="map")

    def to_dict(self, with_stats=False) -> MapsType:
        return {
            "id": self.id,
            "creation_time": self.creation_time,
            "start": self.start,
            "end": self.end,
            "server_number": self.server_number,
            "map_name": self.map_name,
            "result": (
                {
                    "axis": self.result.get("Axis"),
                    "allied": self.result.get("Allied"),
                }
                if self.result is not None and self.result.get("Allied") is not None
                else None
            ),
            "game_layout": self.game_layout,
            "player_stats": (
                []
                if not with_stats or not self.player_stats
                else [s.to_dict() for s in self.player_stats]
            ),
        }


def calc_weapon_type_usage(weapons: dict[str, int]) -> dict[WeaponType, int]:
    kills_by_type = defaultdict(int)

    for weapon_name, count in weapons.items():
        if weapon_name in ALL_WEAPONS:
            weapon_type = ALL_WEAPONS[weapon_name]
            kills_by_type[weapon_type.value] += count

    return dict(kills_by_type)


class PlayerStats(Base):
    __tablename__ = "player_stats"
    __table_args__ = (
        UniqueConstraint("playersteamid_id", "map_id", name="unique_map_player"),
    )

    id: Mapped[int] = mapped_column(primary_key=True)
    player_id_id: Mapped[int] = mapped_column(
        "playersteamid_id", ForeignKey("steam_id_64.id"), nullable=False, index=True
    )
    map_id: Mapped[int] = mapped_column(
        ForeignKey("map_history.id"), nullable=False, index=True
    )
    name: Mapped[str] = mapped_column()
    kills: Mapped[int] = mapped_column()
    kills_streak: Mapped[int] = mapped_column()
    deaths: Mapped[int] = mapped_column()
    deaths_without_kill_streak: Mapped[int] = mapped_column()
    teamkills: Mapped[int] = mapped_column()
    teamkills_streak: Mapped[int] = mapped_column()
    deaths_by_tk: Mapped[int] = mapped_column()
    deaths_by_tk_streak: Mapped[int] = mapped_column()
    nb_vote_started: Mapped[int] = mapped_column()
    nb_voted_yes: Mapped[int] = mapped_column()
    nb_voted_no: Mapped[int] = mapped_column()
    time_seconds: Mapped[int] = mapped_column()
    kills_per_minute: Mapped[float] = mapped_column()
    deaths_per_minute: Mapped[float] = mapped_column()
    kill_death_ratio: Mapped[float] = mapped_column()
    longest_life_secs: Mapped[int] = mapped_column()
    shortest_life_secs: Mapped[int] = mapped_column()
    combat: Mapped[int] = mapped_column()
    offense: Mapped[int] = mapped_column()
    defense: Mapped[int] = mapped_column()
    support: Mapped[int] = mapped_column()
    most_killed: Mapped[dict[str, int]] = mapped_column()
    death_by: Mapped[dict[str, int]] = mapped_column()
    weapons: Mapped[dict[str, int]] = mapped_column()
    death_by_weapons: Mapped[dict[str, int]] = mapped_column()

    player: Mapped[PlayerID] = relationship(
        foreign_keys=[player_id_id], back_populates="stats"
    )
    map: Mapped[Maps] = relationship(back_populates="player_stats")

    def detect_team(self) -> PlayerTeamAssociation:
        def get_value(item):
            return item[1]

        axis_count = 0
        allies_count = 0
        if len(self.weapons) > 0:
            for weapon in sorted(self.weapons.items(), key=get_value, reverse=True):
                if WEAPON_SIDE_MAP.get(weapon[0]) == Team.ALLIES:
                    allies_count += weapon[1]
                elif WEAPON_SIDE_MAP.get(weapon[0]) == Team.AXIS:
                    axis_count += weapon[1]

        if len(self.death_by_weapons) > 0:
            for weapon in sorted(
                self.death_by_weapons.items(), key=get_value, reverse=True
            ):
                if WEAPON_SIDE_MAP.get(weapon[0]) is None:
                    continue
                op = (
                    Team.AXIS
                    if WEAPON_SIDE_MAP.get(weapon[0]) == Team.ALLIES
                    else Team.ALLIES
                )
                if op == Team.ALLIES:
                    allies_count += weapon[1]
                elif op == Team.AXIS:
                    axis_count += weapon[1]

        assoc: PlayerTeamAssociation
        if axis_count == 0 and allies_count == 0:
            return PlayerTeamAssociation(
                side=Team.UNKNOWN, confidence=PlayerTeamConfidence.STRONG, ratio=0
            )
        elif axis_count > allies_count:
            assoc = PlayerTeamAssociation(
                side=Team.AXIS,
                confidence=PlayerTeamConfidence.MIXED,
                ratio=round(axis_count / (axis_count + allies_count) * 100, 2),
            )
        elif allies_count > axis_count:
            assoc = PlayerTeamAssociation(
                side=Team.ALLIES,
                confidence=PlayerTeamConfidence.MIXED,
                ratio=round(allies_count / (axis_count + allies_count) * 100, 2),
            )
        else:
            assoc = PlayerTeamAssociation(
                side=Team.UNKNOWN,
                confidence=PlayerTeamConfidence.MIXED,
                ratio=50,
            )
        assoc["confidence"] = (
            PlayerTeamConfidence.STRONG
            if assoc["ratio"] > 85
            else PlayerTeamConfidence.MIXED
        )
        return assoc

    def to_dict(self) -> PlayerStatsType:
        # TODO: Fix typing
        return {
            "id": self.id,
            PLAYER_ID: self.player.player_id,
            "player": self.name,
            "steaminfo": (
                self.player.steaminfo.to_dict()
                if self.player and self.player.steaminfo
                else None
            ),
            "map_id": self.map_id,
            "kills": self.kills,
            "kills_by_type": calc_weapon_type_usage(self.weapons),
            "kills_streak": self.kills_streak,
            "deaths": self.deaths,
            "deaths_by_type": calc_weapon_type_usage(self.death_by_weapons),
            "deaths_without_kill_streak": self.deaths_without_kill_streak,
            "teamkills": self.teamkills,
            "teamkills_streak": self.teamkills_streak,
            "deaths_by_tk": self.deaths_by_tk,
            "deaths_by_tk_streak": self.deaths_by_tk_streak,
            "nb_vote_started": self.nb_vote_started,
            "nb_voted_yes": self.nb_voted_yes,
            "nb_voted_no": self.nb_voted_no,
            "time_seconds": self.time_seconds,
            "kills_per_minute": self.kills_per_minute,
            "deaths_per_minute": self.deaths_per_minute,
            "kill_death_ratio": self.kill_death_ratio,
            "longest_life_secs": self.longest_life_secs,
            "shortest_life_secs": self.shortest_life_secs,
            "combat": self.combat,
            "offense": self.offense,
            "defense": self.defense,
            "support": self.support,
            "most_killed": self.most_killed,
            "death_by": self.death_by,
            "weapons": self.weapons,
            "death_by_weapons": self.death_by_weapons,
            "team": self.detect_team(),
        }


class PlayerComment(Base):
    __tablename__ = "player_comments"
    id: Mapped[int] = mapped_column(primary_key=True)
    creation_time: Mapped[datetime] = mapped_column(TIMESTAMP, default=datetime.utcnow)
    by: Mapped[str] = mapped_column()
    player_id_id: Mapped[int] = mapped_column(
        "playersteamid_id", ForeignKey("steam_id_64.id"), nullable=False, index=True
    )
    content: Mapped[str] = mapped_column(nullable=False)

    player: Mapped[PlayerID] = relationship(back_populates="comments")

    def to_dict(self) -> PlayerCommentType:
        return {
            "id": self.id,
            "creation_time": self.creation_time,
            "player_id": self.player.player_id,
            "content": self.content,
            "by": self.by,
        }


class ServerCount(Base):
    __tablename__ = "server_counts"
    __table_args__ = (
        UniqueConstraint("server_number", "datapoint_time", name="unique_server_count"),
    )
    id: Mapped[int] = mapped_column(primary_key=True)
    server_number: Mapped[int] = mapped_column()
    creation_time: Mapped[datetime] = mapped_column(TIMESTAMP, default=datetime.utcnow)
    datapoint_time: Mapped[datetime] = mapped_column(TIMESTAMP, unique=True, index=True)
    map_id: Mapped[int] = mapped_column(
        ForeignKey("map_history.id"), nullable=False, index=True
    )
    count: Mapped[int] = mapped_column(nullable=False)
    vip_count: Mapped[int] = mapped_column(nullable=False)
    players: Mapped["PlayerAtCount"] = relationship(back_populates="data_point")
    map: Mapped[Maps] = relationship(lazy="joined")

    def to_dict(self, players_as_tuple=False, with_player_list=True) -> ServerCountType:
        players = []

        if with_player_list and self.players:
            for p in self.players:
                p = p.to_dict()
                if players_as_tuple:
                    players.append((p["name"], p[PLAYER_ID], p["vip"]))
                else:
                    players.append(p)

        # TODO: Fix typing
        return {
            "server_number": self.server_number,
            "minute": self.datapoint_time,
            "count": self.count,
            "players": self.players,
            "map": self.map.map_name,
            "vip_count": self.vip_count,
        }


class PlayerAtCount(Base):
    __tablename__ = "player_at_count"
    __table_args__ = (
        UniqueConstraint(
            "playersteamid_id", "servercount_id", name="unique_player_at_count"
        ),
    )
    id: Mapped[int] = mapped_column(primary_key=True)
    player_id_id: Mapped[int] = mapped_column(
        "playersteamid_id", ForeignKey("steam_id_64.id"), nullable=False, index=True
    )
    servercount_id: Mapped[int] = mapped_column(
        ForeignKey("server_counts.id"), nullable=False, index=True
    )
    vip: Mapped[bool] = mapped_column()
    data_point: Mapped[ServerCount] = relationship(back_populates="players")
    player: Mapped[PlayerID] = relationship(lazy="joined")

    def to_dict(self) -> PlayerAtCountType:
        try:
            name = self.player.names[0].name
        except:
            logger.exception("Unable to load name for %s", self.player.player_id)
            name = ""

        return {
            PLAYER_ID: self.player.player_id,
            "name": name,
            "vip": self.vip,
        }


class AuditLog(Base):
    __tablename__: str = "audit_log"

    id: Mapped[int] = mapped_column(primary_key=True)
    username: Mapped[str] = mapped_column(nullable=False, index=True)
    creation_time: Mapped[datetime] = mapped_column(
        TIMESTAMP(timezone=True), default=datetime.utcnow
    )
    # Not making this unique (even though it should be) to avoid breaking existing CRCONs
    command: Mapped[str] = mapped_column(nullable=False, index=True)
    command_arguments: Mapped[str] = mapped_column()
    command_result: Mapped[str] = mapped_column()

    def to_dict(self) -> AuditLogType:
        return {
            "id": self.id,
            "username": self.username,
            "creation_time": self.creation_time,
            "command": self.command,
            "command_arguments": self.command_arguments,
            "command_result": self.command_result,
        }


class Blacklist(Base):
    __tablename__: str = "blacklist"
    id: Mapped[int] = mapped_column(primary_key=True)
    name: Mapped[str]
    sync: Mapped[BlacklistSyncMethod] = mapped_column(
        Enum(BlacklistSyncMethod), default=BlacklistSyncMethod.KICK_ONLY
    )
    servers: Mapped[Optional[int]]

    records: Mapped[list["BlacklistRecord"]] = relationship(
        back_populates="blacklist", cascade="all, delete"
    )

    def get_server_numbers(self) -> Optional[set[int]]:
        if self.servers is None:
            return None

        return mask_to_server_numbers(self.servers)

    def set_server_numbers(self, server_numbers: Sequence[int] | None):
        if server_numbers is None:
            self.set_all_servers()
        else:
            self.servers = server_numbers_to_mask(*server_numbers)

    def set_all_servers(self):
        self.servers = None

    @overload
    def to_dict(self, with_records: Literal[True]) -> BlacklistWithRecordsType: ...
    @overload
    def to_dict(self, with_records: Literal[False]) -> BlacklistType: ...
    @overload
    def to_dict(self, with_records: bool = False) -> BlacklistType: ...

    def to_dict(self, with_records: bool = False) -> BlacklistType:
        res = {
            "id": self.id,
            "name": self.name,
            "sync": self.sync.value,
            "servers": (
                None if self.servers is None else list(self.get_server_numbers())
            ),
        }
        if with_records:
            res["records"] = [
                record.to_dict(with_blacklist=False) for record in self.records
            ]
        return res


class BlacklistRecord(Base):
    __tablename__: str = "blacklist_record"
    id: Mapped[int] = mapped_column(primary_key=True)
    reason: Mapped[str]
    admin_name: Mapped[str]
    created_at: Mapped[datetime] = mapped_column(
        TIMESTAMP(timezone=True), default=lambda: datetime.now(tz=timezone.utc)
    )
    expires_at: Mapped[Optional[datetime]] = mapped_column(TIMESTAMP(timezone=True))

    player_id_id: Mapped[int] = mapped_column(
        ForeignKey("steam_id_64.id"), nullable=False, index=True
    )
    blacklist_id: Mapped[int] = mapped_column(
        ForeignKey("blacklist.id", ondelete="CASCADE"), nullable=False, index=True
    )

    player: Mapped["PlayerID"] = relationship(back_populates="blacklists")
    blacklist: Mapped["Blacklist"] = relationship(back_populates="records")

    def expires_in(self):
        if not self.expires_at:
            return None
        return self.expires_at - datetime.now(tz=timezone.utc)

    def is_expired(self):
        if not self.expires_at:
            return None
        return self.expires_at <= datetime.now(tz=timezone.utc)

    def get_formatted_reason(self):
        variables = {
            "player_id": self.player.player_id,
            "player_name": self.player.names[0].name if self.player.names else "",
            "banned_at": self.created_at.strftime("%b %d %Y %H:%M"),
            "banned_until": (
                self.expires_at.strftime("%b %d %Y %H:%M")
                if self.expires_at
                else "forever"
            ),
            "expires_at": (
                self.expires_at.strftime("%b %d %Y %H:%M")
                if self.expires_at
                else "never"
            ),
            "duration": (
                humanize_timedelta(self.expires_at - self.created_at)
                if self.expires_at
                else "forever"
            ),
            "expires": humanize_timedelta(self.expires_at).replace("forever", "never"),
            "ban_id": self.id,
            "admin_name": self.admin_name,
            "blacklist_name": self.blacklist.name,
        }
        return self.reason.format_map(SafeStringFormat(**variables))

    # I know this isn't entirely representative but I cba to add 4 different types, 3 is already more than enough
    @overload
    def to_dict(
        self, with_blacklist: Literal[True] = True, with_player: Literal[False] = False
    ) -> BlacklistRecordWithBlacklistType: ...
    @overload
    def to_dict(
        self, with_blacklist: Literal[True] = True, with_player: Literal[True] = False
    ) -> BlacklistRecordWithPlayerType: ...
    @overload
    def to_dict(
        self, with_blacklist: Literal[False] = True, with_player: bool = False
    ) -> BlacklistRecordType: ...

    def to_dict(
        self, with_blacklist: bool = True, with_player: bool = False
    ) -> BlacklistRecordWithBlacklistType:
        res = {
            "id": self.id,
            "player_id": self.player.player_id,
            "reason": self.reason,
            "admin_name": self.admin_name,
            "created_at": self.created_at,
            "expires_at": self.expires_at,
            "is_active": not self.is_expired(),
        }

        if with_blacklist:
            res["blacklist"] = self.blacklist.to_dict(with_records=False)

        if with_player:
            res["player"] = {
                "id": self.player.id,
                "player_id": self.player.player_id,
                "created": self.player.created,
                "names": [name.to_dict() for name in self.player.names],
                "steaminfo": (
                    self.player.steaminfo.to_dict() if self.player.steaminfo else None
                ),
            }
            res["formatted_reason"] = self.get_formatted_reason()

        return res


class VipList(Base):
    __tablename__ = "vip_list"
    id: Mapped[int] = mapped_column(primary_key=True)
    name: Mapped[str]
    sync: Mapped[VipListSyncMethod] = mapped_column(
        Enum(VipListSyncMethod), default=VipListSyncMethod.IGNORE_UNKNOWN
    )
    servers: Mapped[Optional[int]]

    records: Mapped[list["VipListRecord"]] = relationship(
        back_populates="vip_list", cascade="all, delete"
    )

    def get_server_numbers(self) -> Optional[set[int]]:
        if self.servers is None:
            return None

        return mask_to_server_numbers(self.servers)

    def set_server_numbers(self, server_numbers: Sequence[int] | None):
        if server_numbers is None:
            self.set_all_servers()
        else:
            self.servers = server_numbers_to_mask(*server_numbers)

    def set_all_servers(self):
        self.servers = None

    @overload
    def to_dict(self, with_records: Literal[True]) -> VipListTypeWithRecordsType: ...
    @overload
    def to_dict(self, with_records: Literal[False]) -> VipListType: ...
    @overload
    def to_dict(self, with_records: bool = False) -> VipListType: ...

    def to_dict(self, with_records: bool = False) -> VipListType:
        res: VipListType = {
            "id": self.id,
            "name": self.name,
            "sync": self.sync,
            "servers": list(self.get_server_numbers()) if self.servers else None,
        }

        if with_records:
            res_with_records: VipListTypeWithRecordsType = {
                **res,
                "records": [record.to_dict() for record in self.records],
            }
            return res_with_records

        return res


class VipListRecord(Base):
    __tablename__ = "vip_list_record"

    # To simplify some logic/endpoints; only allow one record per player per list
    __table_args__ = (
        UniqueConstraint(
            "player_id_id", "vip_list_id", name="unique_vip_player_id_vip_list"
        ),
    )

    id: Mapped[int] = mapped_column(primary_key=True)
    admin_name: Mapped[str]
    created_at: Mapped[datetime] = mapped_column(
        TIMESTAMP(timezone=True), default=lambda: datetime.now(tz=timezone.utc)
    )
    active: Mapped[bool]
    description: Mapped[Optional[str]]
    notes: Mapped[Optional[str]]
    expires_at: Mapped[Optional[datetime]] = mapped_column(TIMESTAMP(timezone=True))

    player_id_id: Mapped[int] = mapped_column(
        ForeignKey("steam_id_64.id"), nullable=False, index=True
    )
    vip_list_id: Mapped[int] = mapped_column(
        ForeignKey("vip_list.id", ondelete="CASCADE"), nullable=False, index=True
    )

    player: Mapped["PlayerID"] = relationship(back_populates="vip_lists")
    vip_list: Mapped[VipList] = relationship(back_populates="records")

    def expires_in(self) -> timedelta | None:
        if not self.expires_at:
            return None
        return self.expires_at - datetime.now(tz=timezone.utc)

    def is_expired(self) -> bool:
        if self.expires_at is None:
            return False

        # For whatever reason despite our mapped type SQLAlchemy sometimes (always?)
        # is returning these as strings and not datetimes
        try:
            if isinstance(self.expires_at, str):
                expires_at = dateutil.parser.parse(self.expires_at)
            else:
                expires_at = self.expires_at
        except dateutil.parser.ParserError as e:
            logger.exception(e)
            expires_at = None

        return expires_at is not None and expires_at <= datetime.now(tz=timezone.utc)

    @overload
    def to_dict(self, with_vip_list: Literal[False]) -> VipListRecordType: ...
    @overload
    def to_dict(self, with_vip_list: Literal[True]) -> VipListRecordWithVipListType: ...
    @overload
    def to_dict(self, with_vip_list: bool = True) -> VipListRecordWithVipListType: ...

    def to_dict(
        self, with_vip_list: bool = True
    ) -> VipListRecordType | VipListRecordWithVipListType:
        player_profile: BasicPlayerProfileType = {
            "id": self.player.id,
            "player_id": self.player.player_id,
            "created": self.player.created,
            "names": [name.to_dict() for name in self.player.names],
            "steaminfo": (
                self.player.steaminfo.to_dict() if self.player.steaminfo else None
            ),
            "email": self.player.email,
            "discord_id": self.player.discord_id,
        }

        data: VipListRecordType = {
            "id": self.id,
            "vip_list_id": self.vip_list_id,
            "player_id": self.player.player_id,
            "admin_name": self.admin_name,
            "is_active": self.active,
            "is_expired": self.is_expired(),
            "created_at": self.created_at,
            "expires_at": self.expires_at,
            "description": self.description,
            "notes": self.notes,
            "player": player_profile,
        }

        if with_vip_list:
            data_with_list: VipListRecordWithVipListType = {
                **data,
                "vip_list": self.vip_list.to_dict(with_records=False),
            }
            return data_with_list
        else:
            return data


def install_unaccent():
    with enter_session() as sess:
        sess.execute(text("CREATE EXTENSION IF NOT EXISTS unaccent;"))


def get_session_maker() -> sessionmaker:
    engine = get_engine()
    sess = sessionmaker()
    sess.configure(bind=engine)
    return sess


@contextmanager
def enter_session() -> Generator[Session, None, None]:
    session_maker = get_session_maker()

    try:
        sess: Session = session_maker()
        yield sess
        # Only commit if there were no exceptions, otherwise rollback
        sess.commit()
    except (ProgrammingError, InvalidRequestError) as e:
        logger.exception(e)
        sess.rollback()
    finally:
        sess.close()


# TODO: This probably belongs in rcon.types
class LogLineWebHookField(pydantic.BaseModel):
    """A Discord Webhook URL and optional roles to ping for log events and applicable servers

    LOG_LINE_WEBHOOKS in config.yml
    """

    url: str
    mentions: Optional[List[str]] = []
    servers: List[str] = []

    @pydantic.field_validator("mentions")
    def valid_role(cls, values):
        if not values:
            return []

        for role_or_user in values:
            if not re.search(r"<@&\d+>|<@\d+>", role_or_user):
                print(f"Invalid Discord role or user {role_or_user}")
                raise ValueError(f"Invalid Discord role {role_or_user}")

        return values


class MessageTemplate(Base):
    __tablename__ = "message_template"

    id: Mapped[int] = mapped_column(primary_key=True)
    title: Mapped[str] = mapped_column()
    content: Mapped[str]
    category: Mapped[MessageTemplateCategory] = mapped_column(
        Enum(MessageTemplateCategory)
    )
    created_at: Mapped[datetime] = mapped_column(
        TIMESTAMP(timezone=True), default=datetime.utcnow
    )
    updated_at: Mapped[datetime] = mapped_column(
        TIMESTAMP(timezone=True), default=datetime.utcnow
    )
    updated_by: Mapped[str]

    def to_dict(self) -> MessageTemplateType:
        return {
            "id": self.id,
            "title": self.title,
            "content": self.content,
            "category": self.category,
            "created_at": self.created_at,
            "updated_at": self.updated_at,
            "updated_by": self.updated_by,
        }<|MERGE_RESOLUTION|>--- conflicted
+++ resolved
@@ -3,17 +3,21 @@
 import re
 from collections import defaultdict
 from contextlib import contextmanager
-<<<<<<< HEAD
 from datetime import datetime, timedelta, timezone
-from typing import Any, Generator, List, Literal, Optional, Sequence, overload
-=======
-from datetime import datetime, timezone
-from typing import Any, Generator, List, Literal, Optional, Sequence, overload, TypedDict
->>>>>>> 5b399c48
+from typing import (
+    Any,
+    Generator,
+    List,
+    Literal,
+    Optional,
+    Sequence,
+    TypedDict,
+    overload,
+)
 
 import dateutil.parser
 import pydantic
-from sqlalchemy import TIMESTAMP, Enum, ForeignKey, String, create_engine, text, JSON
+from sqlalchemy import JSON, TIMESTAMP, Enum, ForeignKey, String, create_engine, text
 from sqlalchemy.dialects.postgresql import JSONB
 from sqlalchemy.exc import InvalidRequestError, ProgrammingError
 from sqlalchemy.ext.hybrid import hybrid_property
@@ -39,6 +43,7 @@
     BlacklistType,
     BlacklistWithRecordsType,
     DBLogLineType,
+    GameLayout,
     MapsType,
     MessageTemplateCategory,
     MessageTemplateType,
@@ -66,10 +71,6 @@
     VipListType,
     VipListTypeWithRecordsType,
     WatchListType,
-<<<<<<< HEAD
-=======
-    MessageTemplateCategory, PlayerTeamAssociation, PlayerTeamConfidence, GameLayout,
->>>>>>> 5b399c48
 )
 from rcon.utils import (
     SafeStringFormat,
@@ -528,7 +529,9 @@
     map_name: Mapped[str] = mapped_column(nullable=False, index=True)
     # A dict with the result of the game mapped as Axis=int, Allied=int
     result: Mapped[dict[str, int]] = mapped_column(nullable=True)
-    game_layout: Mapped["GameLayout"] = mapped_column(JSON, nullable=False, default=GameLayout)
+    game_layout: Mapped["GameLayout"] = mapped_column(
+        JSON, nullable=False, default=GameLayout
+    )
 
     player_stats: Mapped[list["PlayerStats"]] = relationship(back_populates="map")
 
