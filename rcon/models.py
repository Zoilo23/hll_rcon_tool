from datetime import datetime
import logging
import os
from contextlib import contextmanager
from rcon.utils import map_name

from sqlalchemy import create_engine
from sqlalchemy import (
    Column,
    Integer,
    String,
    DateTime,
    ForeignKey,
    Boolean,
    TIMESTAMP,
    Float,
)
from sqlalchemy.orm import sessionmaker
from sqlalchemy.exc import SQLAlchemyError
from sqlalchemy.ext.declarative import declarative_base
from sqlalchemy.engine.url import URL
from sqlalchemy.orm import relationship
from sqlalchemy.schema import UniqueConstraint
from sqlalchemy.dialects.postgresql import JSONB
from sqlalchemy.sql.expression import nullslast, true

logger = logging.getLogger(__name__)

_ENGINE = None


def get_engine():
    global _ENGINE

    if _ENGINE:
        return _ENGINE
    url = os.getenv("DB_URL")
    if not url:
        msg = "No $DB_URL specified. Can't use database features"
        logger.error(msg)
        raise ValueError(msg)

    _ENGINE = create_engine(url)
    return _ENGINE


Base = declarative_base()


class PlayerSteamID(Base):
    __tablename__ = "steam_id_64"
    id = Column(Integer, primary_key=True)
    steam_id_64 = Column(String, nullable=False, index=True, unique=True)
    created = Column(DateTime, default=datetime.utcnow)
    names = relationship(
        "PlayerName",
        backref="steamid",
        uselist=True,
        order_by="nullslast(desc(PlayerName.last_seen))",
    )
    # If you ever change the ordering of sessions make sure you change the playtime calc code
    sessions = relationship(
        "PlayerSession",
        backref="steamid",
        uselist=True,
        order_by="desc(PlayerSession.created)",
    )
    received_actions = relationship(
        "PlayersAction",
        backref="steamid",
        uselist=True,
        order_by="desc(PlayersAction.time)",
    )
    blacklist = relationship("BlacklistedPlayer", backref="steamid", uselist=False)
    flags = relationship("PlayerFlag", backref="steamid")
    watchlist = relationship("WatchList", backref="steamid", uselist=False)
    steaminfo = relationship("SteamInfo", backref="steamid", uselist=False)
<<<<<<< HEAD
    comments = relationship("PlayerComment", back_populates="player")
=======
    stats = relationship("PlayerStats", backref="steamid", uselist=False)
>>>>>>> 30d26a8e

    def get_penalty_count(self):
        penalities_type = {"KICK", "PUNISH", "TEMPBAN", "PERMABAN"}
        counts = dict.fromkeys(penalities_type, 0)
        for action in self.received_actions:
            if action.action_type in penalities_type:
                counts[action.action_type] += 1

        return counts

    def get_total_playtime_seconds(self):
        total = 0

        for i, s in enumerate(self.sessions):
            if not s.end and s.start and i == 0:
                total += (datetime.now() - s.start).total_seconds()
            elif s.end and s.start:
                total += (s.end - s.start).total_seconds()

        return int(total)

    def get_current_playtime_seconds(self):
        if self.sessions:
            start = self.sessions[0].start or self.sessions[0].created
            return int((datetime.now() - start).total_seconds())
        return 0

    def to_dict(self, limit_sessions=5):
        return dict(
            id=self.id,
            steam_id_64=self.steam_id_64,
            created=self.created,
            names=[name.to_dict() for name in self.names],
            sessions=[session.to_dict() for session in self.sessions][:limit_sessions],
            sessions_count=len(self.sessions),
            total_playtime_seconds=self.get_total_playtime_seconds(),
            current_playtime_seconds=self.get_current_playtime_seconds(),
            received_actions=[action.to_dict() for action in self.received_actions],
            penalty_count=self.get_penalty_count(),
            blacklist=self.blacklist.to_dict() if self.blacklist else None,
            flags=[f.to_dict() for f in (self.flags or [])],
            watchlist=self.watchlist.to_dict() if self.watchlist else None,
            steaminfo=self.steaminfo.to_dict() if self.steaminfo else None,
        )

    def __str__(self):
        aka = " | ".join([n.name for n in self.names])
        return f"{self.steam_id_64} {aka}"


class SteamInfo(Base):
    __tablename__ = "steam_info"

    id = Column(Integer, primary_key=True)
    playersteamid_id = Column(
        Integer, ForeignKey("steam_id_64.id"), nullable=False, index=True, unique=True
    )
    created = Column(DateTime, default=datetime.utcnow)
    updated = Column(DateTime, onupdate=datetime.utcnow)
    profile = Column(JSONB)
    country = Column(String, index=True)
    bans = Column(JSONB)

    def to_dict(self):
        return dict(
            id=self.id,
            created=self.created,
            updated=self.updated,
            profile=self.profile,
            country=self.country,
            bans=self.bans,
        )


class WatchList(Base):
    __tablename__ = "player_watchlist"

    id = Column(Integer, primary_key=True)
    playersteamid_id = Column(
        Integer, ForeignKey("steam_id_64.id"), nullable=False, index=True, unique=True
    )
    is_watched = Column(Boolean, nullable=False)
    reason = Column(String, default="")
    comment = Column(String, default="")

    def to_dict(self):
        return dict(
            id=self.id,
            steam_id_64=self.steamid.steam_id_64,
            is_watched=self.is_watched,
            reason=self.reason,
            comment=self.comment,
        )


class UserConfig(Base):
    __tablename__ = "user_config"

    id = Column(Integer, primary_key=True)
    key = Column(String, unique=True, index=True)
    value = Column(JSONB)

    def to_dict(self):
        return {self.key: self.value}


class PlayerFlag(Base):
    __tablename__ = "player_flags"
    __table_args__ = (
        UniqueConstraint("playersteamid_id", "flag", name="unique_flag_steamid"),
    )

    id = Column(Integer, primary_key=True)
    playersteamid_id = Column(
        Integer, ForeignKey("steam_id_64.id"), nullable=False, index=True
    )
    flag = Column(String, nullable=False, index=True)
    comment = Column(String, nullable=True)
    modified = Column(DateTime, default=datetime.utcnow)

    def to_dict(self):
        return dict(
            id=self.id, flag=self.flag, comment=self.comment, modified=self.modified
        )


class PlayerName(Base):
    __tablename__ = "player_names"
    __table_args__ = (
        UniqueConstraint("playersteamid_id", "name", name="unique_name_steamid"),
    )

    id = Column(Integer, primary_key=True)
    playersteamid_id = Column(
        Integer, ForeignKey("steam_id_64.id"), nullable=False, index=True
    )
    name = Column(String, nullable=False)
    created = Column(DateTime, default=datetime.utcnow)
    last_seen = Column(DateTime, default=datetime.utcnow)

    def to_dict(self):
        return dict(
            id=self.id,
            name=self.name,
            steam_id_64=self.steamid.steam_id_64,
            created=self.created,
            last_seen=self.last_seen,
        )


class PlayerSession(Base):
    __tablename__ = "player_sessions"

    id = Column(Integer, primary_key=True)
    playersteamid_id = Column(
        Integer, ForeignKey("steam_id_64.id"), nullable=False, index=True
    )
    start = Column(DateTime)
    end = Column(DateTime)
    created = Column(DateTime, default=datetime.utcnow)
    server_number = Column(Integer)
    server_name = Column(String)

    def to_dict(self):
        return dict(
            id=self.id,
            steam_id_64=self.steamid.steam_id_64,
            start=self.start,
            end=self.end,
            created=self.created,
        )


class BlacklistedPlayer(Base):
    __tablename__ = "player_blacklist"

    id = Column(Integer, primary_key=True)
    playersteamid_id = Column(
        Integer, ForeignKey("steam_id_64.id"), nullable=False, index=True, unique=True
    )
    is_blacklisted = Column(Boolean, default=False)
    reason = Column(String)
    by = Column(String)

    def to_dict(self):
        return dict(
            steam_id_64=self.steamid.steam_id_64,
            is_blacklisted=self.is_blacklisted,
            reason=self.reason,
            by=self.by,
        )


class PlayersAction(Base):
    __tablename__ = "players_actions"

    id = Column(Integer, primary_key=True)
    action_type = Column(String, nullable=False)
    playersteamid_id = Column(
        Integer,
        ForeignKey("steam_id_64.id"),
        nullable=False,
        index=True,
    )
    reason = Column(String)
    by = Column(String)
    time = Column(DateTime, default=datetime.utcnow)

    def to_dict(self):
        return dict(
            action_type=self.action_type, reason=self.reason, by=self.by, time=self.time
        )


class LogLine(Base):
    __tablename__ = "log_lines"
    __table_args__ = (UniqueConstraint("event_time", "raw", name="unique_log_line"),)

    id = Column(Integer, primary_key=True)
    version = Column(Integer, default=1)
    creation_time = Column(TIMESTAMP, default=datetime.utcnow)
    event_time = Column(DateTime, nullable=False, index=True)
    type = Column(String, nullable=True)
    player1_name = Column(String, nullable=True)
    player1_steamid = Column(
        Integer,
        ForeignKey("steam_id_64.id"),
        nullable=True,
        index=True,
    )
    player2_name = Column(String, nullable=True)
    player2_steamid = Column(
        Integer,
        ForeignKey("steam_id_64.id"),
        nullable=True,
        index=True,
    )
    weapon = Column(String)
    raw = Column(String, nullable=False)
    content = Column(String)
    steamid1 = relationship("PlayerSteamID", foreign_keys=[player1_steamid])
    steamid2 = relationship("PlayerSteamID", foreign_keys=[player2_steamid])
    server = Column(String)

    def get_weapon(self):
        if self.weapon:
            return self.weapon
        # Backward compatibility for logs before weapon was added
        if self.type and self.type.lower() in ('kill', 'team kill'):
            try:
                return self.raw.rsplit(' with ', 1)[-1]
            except:
                logger.exception("Unable to extract weapon")
            
        return None

    def to_dict(self):
        return dict(
            id=self.id,
            version=self.version,
            creation_time=self.creation_time,
            event_time=self.event_time,
            type=self.type,
            player_name=self.player1_name,
            player1_id=self.player1_steamid,
            player2_name=self.player2_name,
            player2_id=self.player1_steamid,
            raw=self.raw,
            content=self.content,
            server=self.server,
            weapon=self.get_weapon()
        )

    def compatible_dict(self):
        return {
            "id": self.id,
            "version": self.version,
            "timestamp_ms": int(self.event_time.timestamp() * 1000),
            "event_time": self.event_time,
            "relative_time_ms": None,  # TODO
            "raw": self.raw,
            "line_without_time": None,  # TODO
            "action": self.type,
            "player": self.player1_name,
            "steam_id_64_1": self.steamid1.steam_id_64 if self.steamid1 else None,
            "player1_id": self.player1_steamid,
            "player2_id": self.player1_steamid,
            "player2": self.player2_name,
            "steam_id_64_2": self.steamid2.steam_id_64 if self.steamid2 else None,
            "weapon": self.get_weapon(),
            "message": self.content,
            "sub_content": None,  # TODO
        }


class Maps(Base):
    __tablename__ = "map_history"
    __table_args__ = (
        UniqueConstraint(
            "start", "end", "server_number", "map_name", name="unique_map"
        ),
    )

    id = Column(Integer, primary_key=True)

    creation_time = Column(TIMESTAMP, default=datetime.utcnow)
    start = Column(DateTime, nullable=False, index=True)
    end = Column(DateTime, index=True)
    server_number = Column(Integer, index=True)
    map_name = Column(String, nullable=False, index=True)

    player_stats = relationship("PlayerStats", backref="map", uselist=True)

    def to_dict(self, with_stats=False):
        return dict(
            id=self.id,
            creation_time=self.creation_time,
            start=self.start,
            end=self.end,
            server_number=self.server_number,
            map_name=self.map_name,
            player_stats=[]
            if not with_stats or not self.player_stats
            else [s.to_dict() for s in self.player_stats],
        )


class PlayerStats(Base):
    __tablename__ = "player_stats"
    __table_args__ = (
        UniqueConstraint("playersteamid_id", "map_id", name="unique_map_player"),
    )

    id = Column(Integer, primary_key=True)
    playersteamid_id = Column(
        Integer,
        ForeignKey("steam_id_64.id"),
        nullable=False,
        index=True,
    )
    map_id = Column(
        Integer,
        ForeignKey("map_history.id"),
        nullable=False,
        index=True,
    )
    name = Column(String)
    kills = Column(Integer)
    kills_streak = Column(Integer)
    deaths = Column(Integer)
    deaths_without_kill_streak = Column(Integer)
    teamkills = Column(Integer)
    teamkills_streak = Column(Integer)
    deaths_by_tk = Column(Integer)
    deaths_by_tk_streak = Column(Integer)
    nb_vote_started = Column(Integer)
    nb_voted_yes = Column(Integer)
    nb_voted_no = Column(Integer)
    time_seconds = Column(Integer)
    kills_per_minute = Column(Float)
    deaths_per_minute = Column(Float)
    kill_death_ratio = Column(Float)
    longest_life_secs = Column(Integer)
    shortest_life_secs = Column(Integer)
    most_killed = Column(JSONB)
    death_by = Column(JSONB)
    weapons = Column(JSONB)


    def to_dict(self):
        return dict(
            id=self.id,
            player_id=self.playersteamid_id,
            player=self.name,
            steaminfo=self.steamid.steaminfo.to_dict() if self.steamid.steaminfo else None,
            map_id=self.map_id,
            kills=self.kills,
            kills_streak=self.kills_streak,
            deaths=self.deaths,
            deaths_without_kill_streak=self.deaths_without_kill_streak,
            teamkills=self.teamkills,
            teamkills_streak=self.teamkills_streak,
            deaths_by_tk=self.deaths_by_tk,
            deaths_by_tk_streak=self.deaths_by_tk_streak,
            nb_vote_started=self.nb_vote_started,
            nb_voted_yes=self.nb_voted_yes,
            nb_voted_no=self.nb_voted_no,
            time_seconds=self.time_seconds,
            kills_per_minute=self.kills_per_minute,
            deaths_per_minute=self.deaths_per_minute,
            kill_death_ratio=self.kill_death_ratio,
            longest_life_secs=self.longest_life_secs,
            shortest_life_secs=self.shortest_life_secs,
            most_killed=self.most_killed,
            death_by=self.death_by,
            weapons=self.weapons,
        )


class PlayerComment(Base):
    __tablename__ = "player_comments"
    id = Column(Integer, primary_key=True)
    creation_time = Column(TIMESTAMP, default=datetime.utcnow())
    playersteamid_id = Column(
        Integer,
        ForeignKey("steam_id_64.id"),
        nullable=False,
        index=True,
    )
    content = Column(String, nullable=False)

    player = relationship("PlayerSteamID", back_populates="comments")

    def to_dict(self):
        return dict(
            id=self.id,
            creation_time=self.creation_time,
            playersteamid_id=self.playersteamid_id,
            content=self.content
        )


def init_db(force=False):
    # create tables
    engine = get_engine()
    if force is True:
        Base.metadata.drop_all(bind=engine)
    Base.metadata.create_all(bind=engine)


def install_unaccent():
    with enter_session() as sess:
        sess.execute("CREATE EXTENSION IF NOT EXISTS unaccent;")


def get_session_maker():
    engine = get_engine()
    sess = sessionmaker()
    sess.configure(bind=engine)
    return sess


@contextmanager
def enter_session():
    sess = get_session_maker()

    try:
        sess = sess()
        yield sess
    finally:
        sess.commit()
        sess.close()<|MERGE_RESOLUTION|>--- conflicted
+++ resolved
@@ -75,11 +75,8 @@
     flags = relationship("PlayerFlag", backref="steamid")
     watchlist = relationship("WatchList", backref="steamid", uselist=False)
     steaminfo = relationship("SteamInfo", backref="steamid", uselist=False)
-<<<<<<< HEAD
     comments = relationship("PlayerComment", back_populates="player")
-=======
     stats = relationship("PlayerStats", backref="steamid", uselist=False)
->>>>>>> 30d26a8e
 
     def get_penalty_count(self):
         penalities_type = {"KICK", "PUNISH", "TEMPBAN", "PERMABAN"}
