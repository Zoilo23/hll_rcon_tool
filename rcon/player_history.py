--- conflicted
+++ resolved
@@ -33,7 +33,7 @@
 
 
 def _get_set_player(sess, player_name, steam_id_64):
-    player = _get_player(sess, steam_id_64)
+    player = get_player(sess, steam_id_64)
     if player is None:
         player = _save_steam_id(sess, steam_id_64)
     if player_name:
@@ -42,7 +42,7 @@
     return player
 
 
-def get_players_by_appearance(page=1, page_size=1000, last_seen_from: datetime.datetime = None, last_seen_till: datetime.datetime = None, player_name = None, blacklisted = None, steam_id_64 = None):
+def get_players_by_appearance(page=1, page_size=500, last_seen_from: datetime.datetime = None, last_seen_till: datetime.datetime = None, player_name = None, blacklisted = None, steam_id_64 = None):
     if page <= 0:
         raise ValueError('page needs to be >= 1')
     if page_size <= 0:
@@ -217,14 +217,10 @@
 def add_player_to_blacklist(steam_id_64, reason, name=None):
     # TODO save author of blacklist
     with enter_session() as sess:
-<<<<<<< HEAD
-        player = _get_set_player(sess, None, steam_id_64)
-=======
         player = _get_set_player(sess, steam_id_64=steam_id_64, player_name=name)
         if not player:
             raise CommandFailedError(
                 f"Player with steam id {steam_id_64} not found")
->>>>>>> 6a77482c06a83a2611861d6d9c5b5d66c457362d
 
         if player.blacklist:
             if player.blacklist.is_blacklisted:
