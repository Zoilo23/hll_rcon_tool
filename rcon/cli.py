import inspect
import logging
import sys
from datetime import datetime, timedelta
from typing import Set

import click

import rcon.expiring_vips.service
from rcon import auto_settings, broadcast, game_logs, routines
from rcon.cache_utils import RedisCached, get_redis_pool
from rcon.game_logs import LogLoop
from rcon.models import install_unaccent
from rcon.recorded_commands import RecordedRcon
from rcon.scoreboard import live_stats_loop
<<<<<<< HEAD
from rcon.settings import SERVER_INFO
from rcon.automods import automod
from rcon.steam_utils import enrich_db_users
=======
>>>>>>> 177c722e
from rcon.server_stats import (
    save_server_stats_for_last_hours,
    save_server_stats_since_inception,
)
from rcon.settings import SERVER_INFO
from rcon.squad_automod import automod
from rcon.steam_utils import enrich_db_users
from rcon.user_config import seed_default_config
from rcon.utils import ApiKey

logger = logging.getLogger(__name__)


@click.group()
def cli():
    pass


ctl = RecordedRcon(SERVER_INFO)


@cli.command(name="live_stats_loop")
def run_stats_loop():
    try:
        live_stats_loop()
    except KeyboardInterrupt:
        sys.exit(0)
    except:
        logger.exception("Stats loop stopped")
        sys.exit(1)


@cli.command(name="record_server_stats_inception")
def save_stats():
    save_server_stats_since_inception()


@cli.command(name="record_server_stats")
def save_recent_stats():
    save_server_stats_for_last_hours()


@cli.command(name="enrich_db_users")
def run_enrich_db_users():
    try:
        enrich_db_users()
    except:
        logger.exception("DB users enrichment stopped")
        sys.exit(1)


@cli.command(name="log_loop")
def run_log_loop():
    try:
        LogLoop().run()
    except:
        logger.exception("Chat recorder stopped")
        sys.exit(1)


@cli.command(name="deprecated_log_loop")
def run_logs_eventloop():
    game_logs.event_loop()


@cli.command(name="broadcast_loop")
def run_broadcast_loop():
    broadcast.run()


@cli.command(name="auto_settings")
def auto_settings_loop():
    auto_settings.run()


@cli.command(name="routines")
def run_routines():
    routines.run()


@cli.command(name="expiring_vips")
def run_expiring_vips():
    rcon.expiring_vips.service.run()


@cli.command(name="automod")
def run_automod():
    automod.run()


@cli.command(name="log_recorder")
@click.option("-t", "--frequency-min", default=5)
@click.option("-n", "--now", is_flag=True)
def run_log_recorder(frequency_min, now):
    game_logs.LogRecorder(frequency_min, now).run()


def init(force=False):
    # init_db(force)
    install_unaccent()
    seed_default_config()


@cli.command(name="init_db")
@click.option("--force", default=False, is_flag=True)
def do_init(force):
    init(force)


@cli.command(name="set_maprotation")
@click.argument("maps", nargs=-1)
def maprot(maps):
    ctl.set_maprotation(list(maps))


@cli.command(name="register_api")
def register():
    ApiKey().generate_key()


@cli.command(name="unregister_api")
def unregister():
    ApiKey().delete_key()


@cli.command(name="import_vips")
@click.argument("file", type=click.File("r"))
@click.option("-p", "--prefix", default="")
def importvips(file, prefix):
    for line in file:
        line = line.strip()
        steamid, name = line.split(" ", 1)
        ctl.do_add_vip(name=f"{prefix}{name}", steam_id_64=steamid)


@cli.command(name="clear_cache")
def clear():
    RedisCached.clear_all_caches(get_redis_pool())


@cli.command
def export_vips():
    print("/n".join(f"{d['steam_id_64']} {d['name']}" for d in ctl.get_vip_ids()))


def do_print(func):
    def wrap(*args, **kwargs):
        from pprint import pprint

        res = func(*args, **kwargs)
        pprint(res)
        return res

    return wrap


@cli.command(name="reprocess-games")
@click.argument("start_day_offset", type=int)
@click.option(
    "--end-day-offset",
    type=int,
    default=0,
    help="The number of days relative to now at which you want the reprocessing to end. For example if you set 1, the reprocessing will stop at yesterday",
)
@click.option(
    "--force",
    is_flag=True,
    default=False,
    help="Set this flag if you want the existing stats to be overriden. Otherwise they will just log an error and we move on to the next",
)
def process_games(start_day_offset, end_day_offset=0, force=False):
    from sqlalchemy import and_
    from sqlalchemy.exc import IntegrityError

    from rcon.models import Maps, PlayerStats, enter_session
    from rcon.workers import record_stats_from_map

    start_date = datetime.now() - timedelta(days=start_day_offset)
    start_date = start_date.replace(hour=0, minute=0, second=0, microsecond=0)
    end_date = datetime.now() - timedelta(days=end_day_offset)
    end_date = end_date.replace(hour=23, minute=59, second=59, microsecond=999)

    print("Reprocessing date range: ", start_date, end_date)
    with enter_session() as sess:
        all_maps = (
            sess.query(Maps)
            .filter(and_(Maps.start > start_date, Maps.start < end_date))
            .all()
        )
        print("Found %s games to reprocess" % len(all_maps))
        for map_ in all_maps:
            print("Reprocessing map: ", map_.to_dict())
            if force:
                sess.query(PlayerStats).filter(PlayerStats.map_id == map_.id).delete()
                sess.commit()
            try:
                record_stats_from_map(sess, map_)
                sess.commit()
                print("Done")
            except IntegrityError as e:
                sess.rollback()
                # logger.exception("Failed")
                print(
                    "Can't re-process stats. Probably already exist. Set force flag to override. Error msg: ",
                    repr(e),
                )
                continue


PREFIXES_TO_EXPOSE = ["get_", "set_", "do_"]
EXCLUDED: Set[str] = {"set_maprotation", "connection_pool"}

# Dynamically register all the methods from ServerCtl
# use dir instead of inspect.getmembers to avoid touching cached_property
# members that would be initialized even if we want to skip them, like connection_pool
for name in dir(ctl):
    if name in EXCLUDED:
        continue

    func = getattr(ctl, name)

    if (
        not any(name.startswith(prefix) for prefix in PREFIXES_TO_EXPOSE)
        or name in EXCLUDED
    ):
        continue
    wrapped = do_print(func)

    # Registering the arguments of the function must be done from last
    # to first as they are decorators
    for pname, param in [i for i in inspect.signature(func).parameters.items()][::-1]:
        if param.default != inspect._empty:
            wrapped = click.option(f"--{pname}", pname, default=param.default)(wrapped)
        else:
            wrapped = click.argument(pname)(wrapped)

    cli.command(name=name)(wrapped)


if __name__ == "__main__":
    cli()<|MERGE_RESOLUTION|>--- conflicted
+++ resolved
@@ -13,18 +13,12 @@
 from rcon.models import install_unaccent
 from rcon.recorded_commands import RecordedRcon
 from rcon.scoreboard import live_stats_loop
-<<<<<<< HEAD
-from rcon.settings import SERVER_INFO
-from rcon.automods import automod
-from rcon.steam_utils import enrich_db_users
-=======
->>>>>>> 177c722e
 from rcon.server_stats import (
     save_server_stats_for_last_hours,
     save_server_stats_since_inception,
 )
 from rcon.settings import SERVER_INFO
-from rcon.squad_automod import automod
+from rcon.automods import automod
 from rcon.steam_utils import enrich_db_users
 from rcon.user_config import seed_default_config
 from rcon.utils import ApiKey
