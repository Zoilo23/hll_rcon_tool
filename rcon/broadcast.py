--- conflicted
+++ resolved
@@ -66,7 +66,8 @@
         'seniors': ','.join(safe(get_senior_names, [])()),
         'juniors': ','.join(safe(get_junior_names, [])()),
         'vips': ', '.join(safe(get_vip_names, [])()),
-        'randomvip': safe(lambda: random.choice(get_vip_names() or [""]), "")()
+        'randomvip': safe(lambda: random.choice(get_vip_names() or [""]), "")(),
+        'votenextmap': safe(format_map_vote, '')(ctl)
     }
     return msg.format(**subs)
 
@@ -93,18 +94,7 @@
             random.shuffle(msgs)
 
         for time_sec, msg in msgs:
-<<<<<<< HEAD
-            subs = {
-                'nextmap': safe(ctl.get_next_map, "")(),
-                'maprotation': ' -> '.join(safe(ctl.get_map_rotation, [])()),
-                'servername': safe(ctl.get_name, "")(),
-                'onlineadmins': ', '.join(safe(ctl.get_online_admins, [])()),
-                'votenextmap': safe(format_map_vote, '')(ctl)
-            }
-            formatted = msg.format(**subs)
-=======
             formatted = format_message(ctl, msg)
->>>>>>> 880f8e18
             logger.debug("Broadcasting for %s seconds: %s", time_sec, formatted)
             ctl.set_broadcast(formatted) 
             time.sleep(int(time_sec)) 
