import logging
import re
from collections import defaultdict
from datetime import datetime, timedelta, timezone
from functools import wraps
from threading import Timer
from typing import Final

from discord_webhook import DiscordEmbed

import rcon.steam_utils as steam_utils
from discord.utils import escape_markdown
from rcon.blacklist import (
    apply_blacklist_punishment,
    blacklist_or_ban,
    is_player_blacklisted,
    synchronize_ban,
)
from rcon.cache_utils import invalidates
from rcon.commands import CommandFailedError, HLLServerError
from rcon.discord import (
    dict_to_discord,
    get_prepared_discord_hooks,
    send_to_discord_audit,
)
from rcon.game_logs import (
    on_camera,
    on_chat,
    on_connected,
    on_disconnected,
    on_match_end,
    on_match_start,
)
from rcon.maps import UNKNOWN_MAP_NAME, parse_layer
from rcon.message_variables import format_message_string, populate_message_variables
from rcon.models import enter_session
from rcon.player_history import (
    _get_set_player,
    get_player,
    save_end_player_session,
    save_player,
    save_start_player_session,
)
<<<<<<< HEAD
from rcon.rcon import Rcon, StructuredLogLineType
from rcon.steam_utils import (
    get_player_bans,
    get_steam_profile,
    update_db_player_info
)
from rcon.types import PlayerFlagType, SteamBansType
from rcon.user_config.auto_mod_no_leader import AutoModNoLeaderUserConfig
=======
from rcon.rcon import Rcon, StructuredLogLineWithMetaData
from rcon.recent_actions import get_recent_actions
from rcon.types import (
    MessageVariableContext,
    MostRecentEvents,
    PlayerFlagType,
    RconInvalidNameActionType,
    SteamBansType,
    WindowsStoreIdActionType,
)
>>>>>>> 91f6b3cd
from rcon.user_config.camera_notification import CameraNotificationUserConfig
from rcon.user_config.chat_commands import (
    MESSAGE_VAR_RE,
    ChatCommandsUserConfig,
    chat_contains_command_word,
    is_command_word,
    is_description_word,
    is_help_word,
)
from rcon.user_config.rcon_server_settings import RconServerSettingsUserConfig
from rcon.user_config.real_vip import RealVipUserConfig
from rcon.user_config.vac_game_bans import VacGameBansUserConfig
from rcon.user_config.webhooks import CameraWebhooksUserConfig
<<<<<<< HEAD
from rcon.user_config.message_on_connect import MessageOnConnectUserConfig
from rcon.utils import LOG_MAP_NAMES_TO_MAP, UNKNOWN_MAP_NAME, MapsHistory
=======
from rcon.utils import (
    DefaultStringFormat,
    MapsHistory,
    is_invalid_name_pineapple,
    is_invalid_name_whitespace,
)
>>>>>>> 91f6b3cd
from rcon.vote_map import VoteMap
from rcon.workers import (
    record_stats_worker,
    temporary_broadcast,
    temporary_welcome
)

logger = logging.getLogger(__name__)


@on_chat
def count_vote(rcon: Rcon, struct_log: StructuredLogLineWithMetaData):
    enabled = VoteMap().handle_vote_command(rcon=rcon, struct_log=struct_log)
<<<<<<< HEAD
    if (
        enabled
        and (match := re.match(r"\d\s*$", struct_log["sub_content"].strip()))
    ):
        rcon.do_message_player(
            steam_id_64=struct_log["steam_id_64_1"],
=======
    if enabled and (match := re.match(r"\d\s*$", struct_log["sub_content"].strip())):
        rcon.message_player(
            player_id=struct_log["player_id_1"],
>>>>>>> 91f6b3cd
            message=f"INVALID VOTE\n\nUse: !votemap {match.group()}",
        )


def initialise_vote_map(rcon: Rcon, struct_log):
    logger.info(
        "New match started initializing vote map. %s",
        struct_log
    )
    try:
        vote_map = VoteMap()
        vote_map.clear_votes()
        vote_map.gen_selection()
        vote_map.reset_last_reminder_time()
        vote_map.apply_results()
    except Exception:
        logger.exception("Something went wrong in vote map init")


@on_chat
def chat_commands(rcon: Rcon, struct_log: StructuredLogLineWithMetaData):
    config = ChatCommandsUserConfig.load_from_db()
    if not config.enabled:
        return

    chat_message = struct_log["sub_content"]
    if chat_message is None:
        return

    event_cache = get_recent_actions()
    player_id: str = struct_log["player_id_1"]
    if player_id is None:
        return

    player_cache = event_cache.get(player_id, MostRecentEvents())
    chat_words = set(chat_message.split())
    for command in config.command_words:
        if not (
            triggered_word := chat_contains_command_word(
                chat_words, command.words, command.help_words
            )
        ):
            continue

        if is_command_word(triggered_word):
            message_vars: list[str] = re.findall(MESSAGE_VAR_RE, command.message)
            populated_variables = populate_message_variables(
                vars=message_vars, player_id=player_id
            )
            formatted_message = format_message_string(
                command.message,
                populated_variables=populated_variables,
                context={
                    MessageVariableContext.player_name.value: struct_log[
                        "player_name_1"
                    ],
                    MessageVariableContext.player_id.value: player_id,
                    MessageVariableContext.last_victim_player_id.value: player_cache.last_victim_player_id,
                    MessageVariableContext.last_victim_name.value: player_cache.last_victim_name,
                    MessageVariableContext.last_victim_weapon.value: player_cache.last_victim_weapon,
                    MessageVariableContext.last_nemesis_player_id.value: player_cache.last_nemesis_player_id,
                    MessageVariableContext.last_nemesis_name.value: player_cache.last_nemesis_name,
                    MessageVariableContext.last_nemesis_weapon.value: player_cache.last_nemesis_weapon,
                    MessageVariableContext.last_tk_nemesis_player_id.value: player_cache.last_tk_nemesis_player_id,
                    MessageVariableContext.last_tk_nemesis_name.value: player_cache.last_tk_nemesis_name,
                    MessageVariableContext.last_tk_nemesis_weapon.value: player_cache.last_tk_nemesis_weapon,
                    MessageVariableContext.last_tk_victim_player_id.value: player_cache.last_tk_victim_player_id,
                    MessageVariableContext.last_tk_victim_name.value: player_cache.last_tk_victim_name,
                    MessageVariableContext.last_tk_victim_weapon.value: player_cache.last_tk_victim_weapon,
                },
            )
            rcon.message_player(
                player_id=struct_log["player_id_1"],
                message=formatted_message,
                save_message=False,
            )
        # Help words describe a specific command
        elif is_help_word(triggered_word):
            description = command.description
            if description:
                rcon.message_player(
                    player_id=struct_log["player_id_1"],
                    message=description,
                    save_message=False,
                )
            else:
                rcon.message_player(
                    player_id=struct_log["player_id_1"],
                    message="Command description not set, let the admins know!",
                    save_message=False,
                )
                logger.warning(
                    "No descriptions set for chat command word(s), %s",
                    ", ".join(command.words),
                )

    # Description words trigger the entire help menu, test outside the loop
    # since these are global help words
    if is_description_word(chat_words, config.describe_words):
        description = config.describe_chat_commands()
        if description:
            rcon.message_player(
                player_id=struct_log["player_id_1"],
                message="\n".join(description),
                save_message=False,
            )
        else:
            logger.warning(
                "No descriptions set for command words, %s",
                ", ".join(config.describe_words),
            )


@on_match_end
def remind_vote_map(rcon: Rcon, struct_log):
    logger.info(
        "Match ended reminding to vote map. %s",
        struct_log
    )
    vote_map = VoteMap()
    vote_map.apply_with_retry()
    vote_map.vote_map_reminder(rcon, force=True)


@on_match_start
def handle_new_match_start(rcon: Rcon, struct_log):
    try:
<<<<<<< HEAD
        logger.info(
            "New match started recording map %s",
            struct_log
        )
        with invalidates(Rcon.get_map):
=======
        logger.info("New match started recording map %s", struct_log)
        with invalidates(Rcon.get_map, Rcon.get_next_map):
>>>>>>> 91f6b3cd
            try:
                # Don't use the current_map property and clear the cache to pull the new map name
                current_map = rcon.get_map()
            except (CommandFailedError, HLLServerError):
                current_map = parse_layer(UNKNOWN_MAP_NAME)
                logger.error(
                    "Unable to get current map, falling back to recording map as %s",
                    UNKNOWN_MAP_NAME,
                )

        guessed = True
        log_map_name = struct_log["sub_content"].rsplit(" ", 1)[0]
        log_time = datetime.fromtimestamp(struct_log["timestamp_ms"] / 1000)
        # Check that the log is less than 5min old
        if (datetime.utcnow() - log_time).total_seconds() < 5 * 60:
            # then we use the current map to be more accurate
            if current_map.map.name.lower() == log_map_name.lower().removesuffix(" night"):
                map_name_to_save = current_map
                guessed = False
            else:
                map_name_to_save = parse_layer(UNKNOWN_MAP_NAME)
                logger.warning(
                    "Got recent match start but map doesn't match %s != %s",
                    log_map_name,
                    current_map.map.name,
                )
        else:
            map_name_to_save = str(current_map)

        # TODO added guess - check if it's already in there - set prev end if None
        maps_history = MapsHistory()
        if len(maps_history) > 0:
            if maps_history[0]["end"] is None and maps_history[0]["name"]:
                maps_history.save_map_end(
                    old_map=maps_history[0]["name"],
                    end_timestamp=int(struct_log["timestamp_ms"] / 1000) - 100,
                )

        maps_history.save_new_map(
            new_map=str(map_name_to_save),
            guessed=guessed,
            start_timestamp=int(struct_log["timestamp_ms"] / 1000),
        )
    except Exception:
        raise
    finally:
        initialise_vote_map(rcon, struct_log)
        try:
            record_stats_worker(MapsHistory()[1])
        except Exception:
            logger.exception("Unexpected error while running stats worker")


@on_match_end
def record_map_end(rcon: Rcon, struct_log):
    logger.info(
        "Match ended recording map %s",
        struct_log
    )
    maps_history = MapsHistory()
    try:
        current_map = rcon.current_map
    except (CommandFailedError, HLLServerError):
        current_map = parse_layer(UNKNOWN_MAP_NAME)
        logger.error(
            "Unable to get current map, falling back to recording map as %s",
            current_map,
        )

<<<<<<< HEAD
    map_name = LOG_MAP_NAMES_TO_MAP.get(
        struct_log["sub_content"], UNKNOWN_MAP_NAME
    )
=======
    # Log map names are inconsistently formatted but should match the map name that each Layer has
    log_map_name = struct_log["sub_content"]
>>>>>>> 91f6b3cd
    log_time = datetime.fromtimestamp(struct_log["timestamp_ms"] / 1000)

    # The log event loop can receive and process old log lines sometimes
    # Check to make sure that if we're processing an old logl ine
    if (datetime.utcnow() - log_time).total_seconds() < 60:
        # then we use the current map to be more accurate
        if current_map.map.name.lower() in log_map_name.lower():
            maps_history.save_map_end(
<<<<<<< HEAD
                current_map, end_timestamp=int(
                    struct_log["timestamp_ms"] / 1000
                )
=======
                str(current_map), end_timestamp=int(struct_log["timestamp_ms"] / 1000)
>>>>>>> 91f6b3cd
            )
        return

    # If we're processing an old match
    current_map = parse_layer(UNKNOWN_MAP_NAME)
    logger.info(f"Recording map end: {current_map}")
    maps_history.save_map_end(
        str(current_map), end_timestamp=int(struct_log["timestamp_ms"] / 1000)
    )


<<<<<<< HEAD
        if not player:
            logger.error(
                "Can't check blacklist, player not found %s",
                steam_id_64
            )
            return

        if player.blacklist and player.blacklist.is_blacklisted:
            try:
                logger.info(
                    "Player %s was banned due blacklist, reason: %s",
                    str(name),
                    player.blacklist.reason,
                )
                rcon.do_perma_ban(
                    player=name,
                    reason=player.blacklist.reason,
                    by=f"BLACKLIST: {player.blacklist.by}",
                )
                safe_save_player_action(
                    rcon=rcon,
                    player_name=name,
                    action_type="PERMABAN",
                    reason=player.blacklist.reason,
                    by=f"BLACKLIST: {player.blacklist.by}",
                    steam_id_64=steam_id_64,
                )
                try:
                    send_to_discord_audit(
                        f"`BLACKLIST` -> {dict_to_discord(dict(player=name, reason=player.blacklist.reason))}",
                        "BLACKLIST",
                    )
                except Exception:
                    logger.error("Unable to send blacklist to audit log")
            except Exception:
                send_to_discord_audit(
                    "Failed to apply ban on blacklisted players, "
                    "please check the logs and report the error",
                    "ERROR",
                )
=======
def ban_if_blacklisted(rcon: Rcon, player_id: str, name: str):
    with enter_session() as sess:
        blacklist = is_player_blacklisted(sess, player_id)
        if not blacklist:
            return False

        return apply_blacklist_punishment(
            rcon, blacklist, player_id=player_id, player_name=name
        )
>>>>>>> 91f6b3cd


def should_ban(
    bans: SteamBansType | None,
    max_game_bans: float,
    max_days_since_ban: int,
    player_flags: list[PlayerFlagType] = [],
    whitelist_flags: list[str] = [],
) -> bool | None:
    if not bans:
        return

    if any(player_flag in whitelist_flags for player_flag in player_flags):
        return False

    try:
        days_since_last_ban = int(bans["DaysSinceLastBan"])
        number_of_game_bans = int(bans.get("NumberOfGameBans", 0))
    except ValueError:  # In case DaysSinceLastBan can be null
        return

    has_a_ban = (
        bans.get("VACBanned") == True
        or number_of_game_bans >= max_game_bans
    )

    if days_since_last_ban <= 0:
        return False

    if days_since_last_ban <= max_days_since_ban and has_a_ban:
        return True

    return False


def ban_if_has_vac_bans(rcon: Rcon, player_id: str, name: str):
    config = VacGameBansUserConfig.load_from_db()

    max_days_since_ban = config.vac_history_days
    max_game_bans = (
        float("inf") if config.game_ban_threshhold <= 0
        else config.game_ban_threshhold
    )
    whitelist_flags = config.whitelist_flags

    if max_days_since_ban <= 0:
        return  # Feature is disabled

    with enter_session() as sess:
        player = get_player(sess, player_id)

        if not player:
<<<<<<< HEAD
            logger.error(
                "Can't check VAC history, player not found : '%s'",
                steam_id_64
            )
=======
            logger.error("Can't check VAC history, player not found %s", player_id)
>>>>>>> 91f6b3cd
            return

        bans = player.steaminfo.bans if player.steaminfo else None
        if not bans or not isinstance(bans, dict):
            logger.warning(
<<<<<<< HEAD
                "Can't fetch Bans for player %s, received %s",
                steam_id_64,
                bans
=======
                "Can't fetch Bans for player %s, received %s", player_id, bans
>>>>>>> 91f6b3cd
            )
            return

        if should_ban(
            bans,
            max_game_bans,
            max_days_since_ban,
            player_flags=player.flags,
            whitelist_flags=whitelist_flags,
        ):
            days_since_last_ban = bans["DaysSinceLastBan"]
            reason = config.ban_on_vac_history_reason.format(
                DAYS_SINCE_LAST_BAN=days_since_last_ban,
                MAX_DAYS_SINCE_BAN=str(max_days_since_ban),
            )
            if config.auto_expire:
                days_until_expire = max_days_since_ban - days_since_last_ban
                expires_at = datetime.now(tz=timezone.utc) + timedelta(
                    days=days_until_expire
                )
            else:
                expires_at = None
            blacklist_or_ban(
                rcon=rcon,
                blacklist_id=config.blacklist_id,
                player_id=player_id,
                reason=reason,
                expires_at=expires_at,
                admin_name="VAC BOT",
            )
            logger.info(
                "Player '%s' was banned due VAC history, "
                "last ban: %s days ago",
                str(player),
                bans.get("DaysSinceLastBan"),
            )
<<<<<<< HEAD
            rcon.do_perma_ban(player=name, reason=reason, by="VAC BOT")

            try:
                audit_params = dict(
                    player=name,
                    steam_id_64=player.steam_id_64,
                    reason=reason,
                    days_since_last_ban=bans.get("DaysSinceLastBan"),
                    vac_banned=bans.get("VACBanned"),
                    number_of_game_bans=bans.get("NumberOfGameBans"),
                )
                send_to_discord_audit(
                    f"`VAC/GAME BAN` -> {dict_to_discord(audit_params)}",
                    "AUTOBAN"
                )
            except Exception:
                logger.exception("Unable to send vac ban to audit log")
=======
>>>>>>> 91f6b3cd


def inject_player_ids(func):
    @wraps(func)
    def wrapper(rcon, struct_log: StructuredLogLineWithMetaData):
        name = struct_log["player_name_1"]
        player_id = struct_log["player_id_1"]
        return func(rcon, struct_log, name, player_id)

    return wrapper


@on_connected()
@inject_player_ids
def handle_on_connect(
    rcon: Rcon, struct_log: StructuredLogLineWithMetaData, name: str, player_id: str
):
    try:
        rcon.get_players.cache_clear()
        rcon.get_player_info.clear_for(player=struct_log["player_name_1"])
    except Exception:
<<<<<<< HEAD
        logger.exception(
            "Unable to clear cache for %s",
            steam_id_64
        )
=======
        logger.exception("Unable to clear cache for %s", player_id)
>>>>>>> 91f6b3cd

    timestamp = int(struct_log["timestamp_ms"]) / 1000
    if not player_id:
        logger.error(
<<<<<<< HEAD
            "Unable to get player steam ID for '%s', can't process connection",
=======
            "Unable to get player ID for %s, can't process connection",
>>>>>>> 91f6b3cd
            struct_log,
        )
        return
    save_player(
        struct_log["player_name_1"],
        player_id,
        timestamp=int(struct_log["timestamp_ms"]) / 1000,
    )

    blacklisted = ban_if_blacklisted(rcon, player_id, struct_log["player_name_1"])
    if blacklisted:
        # We don't need the player potentially blacklisted a second
        # time because of VAC bans. So we return here.
        return

    save_start_player_session(player_id, timestamp=timestamp)
    ban_if_has_vac_bans(rcon, player_id, struct_log["player_name_1"])


@on_disconnected
@inject_player_ids
def handle_on_disconnect(rcon, struct_log, _, player_id: str):
    save_end_player_session(player_id, struct_log["timestamp_ms"] / 1000)


# Make the steam API call before the handle_on_connect hook so it's available for ban_if_blacklisted
@on_connected(0)
@inject_player_ids
def update_player_steaminfo_on_connect(
    rcon, struct_log: StructuredLogLineWithMetaData, _, player_id: str
):
    if not player_id:
        logger.error(
<<<<<<< HEAD
            "Can't update steam info, no steam id available for '%s'",
            struct_log.get("player"),
        )
        return
    profile = get_steam_profile(steam_id_64)
    if not profile:
        logger.error(
            "Can't update steam info, no steam profile returned for '%s'",
            struct_log.get("player"),
=======
            "Can't update steam info, no steam id available for %s",
            struct_log.get("player_name_1"),
>>>>>>> 91f6b3cd
        )
        return

    logger.info(
<<<<<<< HEAD
        "Updating steam profile for player '%s'",
        struct_log["player"]
=======
        "Updating steam profile for player %s %s",
        struct_log["player_name_1"],
        struct_log["player_id_1"],
>>>>>>> 91f6b3cd
    )
    with enter_session() as sess:
        player = _get_set_player(
            sess, player_name=struct_log["player_name_1"], player_id=player_id
        )

        steam_utils.update_missing_old_steam_info_single_player(
            sess=sess, player=player
        )


pendingTimers: dict[str, list[tuple[RconInvalidNameActionType | None, Timer]]] = (
    defaultdict(list)
)


@on_connected()
@inject_player_ids
def windows_store_player_check(rcon: Rcon, _, name: str, player_id: str):
    config = RconServerSettingsUserConfig.load_from_db().windows_store_players

    if not config.enabled or steam_utils.is_steam_id_64(player_id):
        return

    action = config.action
    action_value = action.value if action else None

    logger.info(
        "Windows store player '%s' (%s) connected, action=%s",
        name,
        player_id,
        action_value,
    )

    try:
        send_to_discord_audit(
            message=config.audit_message.format_map(
                DefaultStringFormat(name=name, player_id=player_id, action=action_value)
            ),
            command_name=str(action_value),
        )
    except Exception:
        logger.exception(
            "Unable to send %s %s (%s) to audit", action_value, name, player_id
        )

    try:
        if action == WindowsStoreIdActionType.kick:
            rcon.kick(
                name,
                reason=config.player_message,
                by=config.audit_message_author,
                player_id=player_id,
            )
        elif action == WindowsStoreIdActionType.temp_ban:
            rcon.temp_ban(
                player_id=player_id,
                duration_hours=config.temp_ban_length_hours,
                reason=config.player_message,
                by=config.audit_message_author,
            )
        elif action == WindowsStoreIdActionType.perma_ban:
            rcon.perma_ban(
                player_id=player_id,
                reason=config.player_message,
                by=config.audit_message_author,
            )
    except Exception as e:
        logger.error(
            "Could not %s whitespace name player %s/%s: %s",
            action_value,
            name,
            player_id,
            e,
        )


@on_connected()
@inject_player_ids
def notify_invalid_names(rcon: Rcon, _, name: str, player_id: str):
    config = RconServerSettingsUserConfig.load_from_db().invalid_names

    if not config.enabled:
<<<<<<< HEAD
        logger.info("no leader automod is disabled")
=======
>>>>>>> 91f6b3cd
        return

    is_pineappple_name = is_invalid_name_pineapple(name)
    is_whitespace_name = is_invalid_name_whitespace(name)
    if not is_whitespace_name and not is_pineappple_name:
        return

    action = config.action
    action_value = action.value if action else None

    logger.info(
<<<<<<< HEAD
        "Detected player name with whitespace at the end. "
        "Warning them of false-positive events. Player name: %s",
        name
=======
        "Player '%s' (%s) has an invalid name (ends in whitespace or multi byte unicode code point), action=%s",
        name,
        player_id,
        action_value,
>>>>>>> 91f6b3cd
    )

    try:
        send_to_discord_audit(
            message=config.audit_message.format_map(
                DefaultStringFormat(name=name, player_id=player_id, action=action_value)
            ),
            command_name=str(action_value),
        )
    except Exception:
        logger.exception(
            "Unable to send %s %s (%s) to audit", action_value, name, player_id
        )

<<<<<<< HEAD
    def notify_player():
        try:
            rcon.do_message_player(
                steam_id_64=steam_id_64,
                message=config.whitespace_message,
                by="CRcon",
                save_message=False,
            )
        except Exception as e:
            logger.error(
                "Could not message player '%s' (%s) : %s",
                name,
                steam_id_64,
                e
            )
=======
    def notify_whitespace_player(action: RconInvalidNameActionType):
        if action is None:
            return
        elif action == RconInvalidNameActionType.kick:
            try:
                rcon.kick(
                    name,
                    reason=config.whitespace_name_player_message,
                    by=config.audit_message_author,
                    player_id=player_id,
                )
            except Exception as e:
                logger.error(
                    "Could not kick whitespace name player %s/%s: %s",
                    name,
                    player_id,
                    e,
                )
        elif action == RconInvalidNameActionType.warn:
            try:
                rcon.message_player(
                    player_id=player_id,
                    message=config.whitespace_name_player_message,
                    by=config.audit_message_author,
                    save_message=False,
                )
            except Exception as e:
                logger.error(
                    "Could not message whitespace name player %s/%s: %s",
                    name,
                    player_id,
                    e,
                )
        elif action == RconInvalidNameActionType.ban:
            try:
                rcon.temp_ban(
                    player_id=player_id,
                    reason=config.whitespace_name_player_message,
                    by=config.audit_message_author,
                    duration_hours=config.ban_length_hours,
                )
            except Exception as e:
                logger.error(
                    "Could not temp ban whitespace name player %s/%s: %s",
                    name,
                    player_id,
                    e,
                )
>>>>>>> 91f6b3cd

    def notify_pineapple_player(action: RconInvalidNameActionType):
        if action is None:
            return
        elif action == RconInvalidNameActionType.kick:
            try:
                # TODO: it is not possible to kick pineapple names, remove them by banning/unbanning
                rcon.temp_ban(
                    player_id=player_id,
                    reason=config.pineapple_name_player_message,
                    by=config.audit_message_author,
                    duration_hours=1,
                )
            except Exception as e:
                logger.error(
                    "Could not temp ban (can't kick pineapple names) player %s/%s: %s",
                    name,
                    player_id,
                    e,
                )
        elif action == RconInvalidNameActionType.warn:
            try:
                rcon.message_player(
                    player_id=player_id,
                    message=config.pineapple_name_player_message,
                    by=config.audit_message_author,
                    save_message=False,
                )
            except Exception as e:
                logger.error(
                    "Could not message pineapple name player %s/%s: %s",
                    name,
                    player_id,
                    e,
                )
        elif action == RconInvalidNameActionType.ban:
            try:
                rcon.temp_ban(
                    player_id=player_id,
                    reason=config.pineapple_name_player_message,
                    by=config.audit_message_author,
                    duration_hours=config.ban_length_hours,
                )
            except Exception as e:
                logger.error(
                    "Could not temp ban player %s/%s: %s",
                    name,
                    player_id,
                    e,
                )

    # The player might not yet have finished connecting in order to action them.
    if is_whitespace_name:
        func = notify_whitespace_player
    else:
        func = notify_pineapple_player

    t = Timer(10, func, kwargs={"action": action})
    pendingTimers[player_id].append((action, t))
    t.start()

    # TODO: it is not possible to kick pineapple names, remove them by banning/unbanning
    if is_pineappple_name and action == RconInvalidNameActionType.kick:
        # Give the game server time to update bans so the ban can be removed automatically
        # and give the notify timer time to finish so the player is actually banned before
        # trying to remove it
        # players can't connect if they're banned so this should never fire and remove a
        # temp ban from any other reason unless there's another hook temp banning on connect
        t = Timer(15, rcon.remove_temp_ban, kwargs={"player_id": player_id})
        send_to_discord_audit(
            message=config.audit_kick_unban_message,
            command_name="kick",
            by=config.audit_message_author,
        )
        pendingTimers[player_id].append((action, t))
        t.start()


@on_disconnected
@inject_player_ids
<<<<<<< HEAD
def cleanup_pending_timers(_, _1, _2, steam_id_64: str):
    pt: Timer = pendingTimers.pop(steam_id_64, None)
    if pt is None:
        return
    if pt.is_alive():
        try:
            pt.cancel()
        except Exception:
            pass
=======
def cleanup_pending_timers(rcon: Rcon, struct_log, name, player_id: str):
    """Cancel pending timers created by notify_player if the player disconnects

    Only messaging the player should be cancelled if they disconnect early
    Kicking players is non functional (RCON bug) so they're temp banned/pardoned
    Temporary banning players doesn't create a timer
    """
    pts: list[tuple[RconInvalidNameActionType | None, Timer]] = pendingTimers.pop(
        player_id, []
    )
    for action, pt in pts:
        # TODO: Can't kick pineapple names, don't cancel the thread if the ban removal is pending
        if action != RconInvalidNameActionType.kick and pt.is_alive():
            try:
                pt.cancel()
            except:
                pass
>>>>>>> 91f6b3cd


def _set_real_vips(rcon: Rcon, struct_log):
    config = RealVipUserConfig.load_from_db()
    if not config.enabled:
        logger.debug("Real VIP is disabled")
        return

    desired_nb_vips = config.desired_total_number_vips
    min_vip_slot = config.minimum_number_vip_slots
    vip_count = rcon.get_vips_count()

    remaining_vip_slots = max(desired_nb_vips - vip_count, min_vip_slot, 0)
    rcon.set_vip_slots_num(remaining_vip_slots)
    logger.info(
        "Real VIP set slots to %s",
        remaining_vip_slots
    )


@on_connected()
def do_real_vips(rcon: Rcon, struct_log):
    _set_real_vips(rcon, struct_log)


@on_disconnected
def undo_real_vips(rcon: Rcon, struct_log):
    _set_real_vips(rcon, struct_log)


@on_camera
def notify_camera(rcon: Rcon, struct_log):
    send_to_discord_audit(
        command_name="camera", message=struct_log["message"], by="CRCON"
    )
    short_name: Final = RconServerSettingsUserConfig.load_from_db().short_name

    try:
        if hooks := get_prepared_discord_hooks(CameraWebhooksUserConfig):
            embeded = DiscordEmbed(
                title=f'{escape_markdown(struct_log["player_name_1"])}  - {escape_markdown(struct_log["player_id_1"])}',
                description=f'{short_name} - {struct_log["sub_content"]}',
                color=242424,
            )
            for h in hooks:
                h.add_embed(embeded)
                h.execute()
    except Exception:
        logger.exception("Unable to forward to hooks")

    config = CameraNotificationUserConfig.load_from_db()
    if config.broadcast:
        temporary_broadcast(rcon, struct_log["message"], 60)

    if config.welcome:
<<<<<<< HEAD
        temporary_welcome(rcon, struct_log["message"], 60)


def _message_on_connect(rcon: Rcon, struct_log, name, steam_id_64):
    config = MessageOnConnectUserConfig.load_from_db()
    if not config.enabled:
        return  # Feature is disabled

    message_on_connect_txt = config.non_seed_time_text

    players_count_request = rcon.get_gamestate()
    players_count = (
        players_count_request["num_allied_players"]
        + players_count_request["num_axis_players"]
    )
    if players_count < config.seed_limit:
        message_on_connect_txt = config.seed_time_text

    def send_message_on_connect():
        try:
            rcon.do_message_player(
                steam_id_64=steam_id_64,
                message=message_on_connect_txt,
                by="Message_on_connect",
                save_message=False,
            )
        except Exception as e:
            logger.error(
                "Could not send MessageOnConnect to player '%s' (%s) : %s",
                name,
                steam_id_64,
                e
            )

    # The player might not yet have finished connecting in order to send messages.
    t = Timer(10, send_message_on_connect)
    pendingTimers[steam_id_64] = t
    t.start()

@on_connected
@inject_player_ids
def message_on_connect(rcon: Rcon, struct_log, name, steam_id_64):
    _message_on_connect(rcon, struct_log, name, steam_id_64)
=======
        temporary_welcome(rcon, struct_log["message"], 60)
>>>>>>> 91f6b3cd
<|MERGE_RESOLUTION|>--- conflicted
+++ resolved
@@ -41,16 +41,6 @@
     save_player,
     save_start_player_session,
 )
-<<<<<<< HEAD
-from rcon.rcon import Rcon, StructuredLogLineType
-from rcon.steam_utils import (
-    get_player_bans,
-    get_steam_profile,
-    update_db_player_info
-)
-from rcon.types import PlayerFlagType, SteamBansType
-from rcon.user_config.auto_mod_no_leader import AutoModNoLeaderUserConfig
-=======
 from rcon.rcon import Rcon, StructuredLogLineWithMetaData
 from rcon.recent_actions import get_recent_actions
 from rcon.types import (
@@ -61,7 +51,6 @@
     SteamBansType,
     WindowsStoreIdActionType,
 )
->>>>>>> 91f6b3cd
 from rcon.user_config.camera_notification import CameraNotificationUserConfig
 from rcon.user_config.chat_commands import (
     MESSAGE_VAR_RE,
@@ -71,27 +60,19 @@
     is_description_word,
     is_help_word,
 )
+from rcon.user_config.message_on_connect import MessageOnConnectUserConfig
 from rcon.user_config.rcon_server_settings import RconServerSettingsUserConfig
 from rcon.user_config.real_vip import RealVipUserConfig
 from rcon.user_config.vac_game_bans import VacGameBansUserConfig
 from rcon.user_config.webhooks import CameraWebhooksUserConfig
-<<<<<<< HEAD
-from rcon.user_config.message_on_connect import MessageOnConnectUserConfig
-from rcon.utils import LOG_MAP_NAMES_TO_MAP, UNKNOWN_MAP_NAME, MapsHistory
-=======
 from rcon.utils import (
     DefaultStringFormat,
     MapsHistory,
     is_invalid_name_pineapple,
     is_invalid_name_whitespace,
 )
->>>>>>> 91f6b3cd
 from rcon.vote_map import VoteMap
-from rcon.workers import (
-    record_stats_worker,
-    temporary_broadcast,
-    temporary_welcome
-)
+from rcon.workers import record_stats_worker, temporary_broadcast, temporary_welcome
 
 logger = logging.getLogger(__name__)
 
@@ -99,27 +80,15 @@
 @on_chat
 def count_vote(rcon: Rcon, struct_log: StructuredLogLineWithMetaData):
     enabled = VoteMap().handle_vote_command(rcon=rcon, struct_log=struct_log)
-<<<<<<< HEAD
-    if (
-        enabled
-        and (match := re.match(r"\d\s*$", struct_log["sub_content"].strip()))
-    ):
-        rcon.do_message_player(
-            steam_id_64=struct_log["steam_id_64_1"],
-=======
     if enabled and (match := re.match(r"\d\s*$", struct_log["sub_content"].strip())):
         rcon.message_player(
             player_id=struct_log["player_id_1"],
->>>>>>> 91f6b3cd
             message=f"INVALID VOTE\n\nUse: !votemap {match.group()}",
         )
 
 
 def initialise_vote_map(rcon: Rcon, struct_log):
-    logger.info(
-        "New match started initializing vote map. %s",
-        struct_log
-    )
+    logger.info("New match started initializing vote map. %s", struct_log)
     try:
         vote_map = VoteMap()
         vote_map.clear_votes()
@@ -226,10 +195,7 @@
 
 @on_match_end
 def remind_vote_map(rcon: Rcon, struct_log):
-    logger.info(
-        "Match ended reminding to vote map. %s",
-        struct_log
-    )
+    logger.info("Match ended reminding to vote map. %s", struct_log)
     vote_map = VoteMap()
     vote_map.apply_with_retry()
     vote_map.vote_map_reminder(rcon, force=True)
@@ -238,16 +204,8 @@
 @on_match_start
 def handle_new_match_start(rcon: Rcon, struct_log):
     try:
-<<<<<<< HEAD
-        logger.info(
-            "New match started recording map %s",
-            struct_log
-        )
-        with invalidates(Rcon.get_map):
-=======
         logger.info("New match started recording map %s", struct_log)
         with invalidates(Rcon.get_map, Rcon.get_next_map):
->>>>>>> 91f6b3cd
             try:
                 # Don't use the current_map property and clear the cache to pull the new map name
                 current_map = rcon.get_map()
@@ -264,7 +222,9 @@
         # Check that the log is less than 5min old
         if (datetime.utcnow() - log_time).total_seconds() < 5 * 60:
             # then we use the current map to be more accurate
-            if current_map.map.name.lower() == log_map_name.lower().removesuffix(" night"):
+            if current_map.map.name.lower() == log_map_name.lower().removesuffix(
+                " night"
+            ):
                 map_name_to_save = current_map
                 guessed = False
             else:
@@ -303,10 +263,7 @@
 
 @on_match_end
 def record_map_end(rcon: Rcon, struct_log):
-    logger.info(
-        "Match ended recording map %s",
-        struct_log
-    )
+    logger.info("Match ended recording map %s", struct_log)
     maps_history = MapsHistory()
     try:
         current_map = rcon.current_map
@@ -317,14 +274,8 @@
             current_map,
         )
 
-<<<<<<< HEAD
-    map_name = LOG_MAP_NAMES_TO_MAP.get(
-        struct_log["sub_content"], UNKNOWN_MAP_NAME
-    )
-=======
     # Log map names are inconsistently formatted but should match the map name that each Layer has
     log_map_name = struct_log["sub_content"]
->>>>>>> 91f6b3cd
     log_time = datetime.fromtimestamp(struct_log["timestamp_ms"] / 1000)
 
     # The log event loop can receive and process old log lines sometimes
@@ -333,13 +284,7 @@
         # then we use the current map to be more accurate
         if current_map.map.name.lower() in log_map_name.lower():
             maps_history.save_map_end(
-<<<<<<< HEAD
-                current_map, end_timestamp=int(
-                    struct_log["timestamp_ms"] / 1000
-                )
-=======
                 str(current_map), end_timestamp=int(struct_log["timestamp_ms"] / 1000)
->>>>>>> 91f6b3cd
             )
         return
 
@@ -351,48 +296,6 @@
     )
 
 
-<<<<<<< HEAD
-        if not player:
-            logger.error(
-                "Can't check blacklist, player not found %s",
-                steam_id_64
-            )
-            return
-
-        if player.blacklist and player.blacklist.is_blacklisted:
-            try:
-                logger.info(
-                    "Player %s was banned due blacklist, reason: %s",
-                    str(name),
-                    player.blacklist.reason,
-                )
-                rcon.do_perma_ban(
-                    player=name,
-                    reason=player.blacklist.reason,
-                    by=f"BLACKLIST: {player.blacklist.by}",
-                )
-                safe_save_player_action(
-                    rcon=rcon,
-                    player_name=name,
-                    action_type="PERMABAN",
-                    reason=player.blacklist.reason,
-                    by=f"BLACKLIST: {player.blacklist.by}",
-                    steam_id_64=steam_id_64,
-                )
-                try:
-                    send_to_discord_audit(
-                        f"`BLACKLIST` -> {dict_to_discord(dict(player=name, reason=player.blacklist.reason))}",
-                        "BLACKLIST",
-                    )
-                except Exception:
-                    logger.error("Unable to send blacklist to audit log")
-            except Exception:
-                send_to_discord_audit(
-                    "Failed to apply ban on blacklisted players, "
-                    "please check the logs and report the error",
-                    "ERROR",
-                )
-=======
 def ban_if_blacklisted(rcon: Rcon, player_id: str, name: str):
     with enter_session() as sess:
         blacklist = is_player_blacklisted(sess, player_id)
@@ -402,7 +305,6 @@
         return apply_blacklist_punishment(
             rcon, blacklist, player_id=player_id, player_name=name
         )
->>>>>>> 91f6b3cd
 
 
 def should_ban(
@@ -424,10 +326,7 @@
     except ValueError:  # In case DaysSinceLastBan can be null
         return
 
-    has_a_ban = (
-        bans.get("VACBanned") == True
-        or number_of_game_bans >= max_game_bans
-    )
+    has_a_ban = bans.get("VACBanned") == True or number_of_game_bans >= max_game_bans
 
     if days_since_last_ban <= 0:
         return False
@@ -443,8 +342,7 @@
 
     max_days_since_ban = config.vac_history_days
     max_game_bans = (
-        float("inf") if config.game_ban_threshhold <= 0
-        else config.game_ban_threshhold
+        float("inf") if config.game_ban_threshhold <= 0 else config.game_ban_threshhold
     )
     whitelist_flags = config.whitelist_flags
 
@@ -455,26 +353,13 @@
         player = get_player(sess, player_id)
 
         if not player:
-<<<<<<< HEAD
-            logger.error(
-                "Can't check VAC history, player not found : '%s'",
-                steam_id_64
-            )
-=======
             logger.error("Can't check VAC history, player not found %s", player_id)
->>>>>>> 91f6b3cd
             return
 
         bans = player.steaminfo.bans if player.steaminfo else None
         if not bans or not isinstance(bans, dict):
             logger.warning(
-<<<<<<< HEAD
-                "Can't fetch Bans for player %s, received %s",
-                steam_id_64,
-                bans
-=======
                 "Can't fetch Bans for player %s, received %s", player_id, bans
->>>>>>> 91f6b3cd
             )
             return
 
@@ -506,31 +391,10 @@
                 admin_name="VAC BOT",
             )
             logger.info(
-                "Player '%s' was banned due VAC history, "
-                "last ban: %s days ago",
+                "Player '%s' was banned due VAC history, " "last ban: %s days ago",
                 str(player),
                 bans.get("DaysSinceLastBan"),
             )
-<<<<<<< HEAD
-            rcon.do_perma_ban(player=name, reason=reason, by="VAC BOT")
-
-            try:
-                audit_params = dict(
-                    player=name,
-                    steam_id_64=player.steam_id_64,
-                    reason=reason,
-                    days_since_last_ban=bans.get("DaysSinceLastBan"),
-                    vac_banned=bans.get("VACBanned"),
-                    number_of_game_bans=bans.get("NumberOfGameBans"),
-                )
-                send_to_discord_audit(
-                    f"`VAC/GAME BAN` -> {dict_to_discord(audit_params)}",
-                    "AUTOBAN"
-                )
-            except Exception:
-                logger.exception("Unable to send vac ban to audit log")
-=======
->>>>>>> 91f6b3cd
 
 
 def inject_player_ids(func):
@@ -552,23 +416,12 @@
         rcon.get_players.cache_clear()
         rcon.get_player_info.clear_for(player=struct_log["player_name_1"])
     except Exception:
-<<<<<<< HEAD
-        logger.exception(
-            "Unable to clear cache for %s",
-            steam_id_64
-        )
-=======
         logger.exception("Unable to clear cache for %s", player_id)
->>>>>>> 91f6b3cd
 
     timestamp = int(struct_log["timestamp_ms"]) / 1000
     if not player_id:
         logger.error(
-<<<<<<< HEAD
-            "Unable to get player steam ID for '%s', can't process connection",
-=======
             "Unable to get player ID for %s, can't process connection",
->>>>>>> 91f6b3cd
             struct_log,
         )
         return
@@ -602,32 +455,15 @@
 ):
     if not player_id:
         logger.error(
-<<<<<<< HEAD
-            "Can't update steam info, no steam id available for '%s'",
-            struct_log.get("player"),
-        )
-        return
-    profile = get_steam_profile(steam_id_64)
-    if not profile:
-        logger.error(
-            "Can't update steam info, no steam profile returned for '%s'",
-            struct_log.get("player"),
-=======
             "Can't update steam info, no steam id available for %s",
             struct_log.get("player_name_1"),
->>>>>>> 91f6b3cd
         )
         return
 
     logger.info(
-<<<<<<< HEAD
-        "Updating steam profile for player '%s'",
-        struct_log["player"]
-=======
         "Updating steam profile for player %s %s",
         struct_log["player_name_1"],
         struct_log["player_id_1"],
->>>>>>> 91f6b3cd
     )
     with enter_session() as sess:
         player = _get_set_player(
@@ -711,10 +547,6 @@
     config = RconServerSettingsUserConfig.load_from_db().invalid_names
 
     if not config.enabled:
-<<<<<<< HEAD
-        logger.info("no leader automod is disabled")
-=======
->>>>>>> 91f6b3cd
         return
 
     is_pineappple_name = is_invalid_name_pineapple(name)
@@ -726,16 +558,10 @@
     action_value = action.value if action else None
 
     logger.info(
-<<<<<<< HEAD
-        "Detected player name with whitespace at the end. "
-        "Warning them of false-positive events. Player name: %s",
-        name
-=======
         "Player '%s' (%s) has an invalid name (ends in whitespace or multi byte unicode code point), action=%s",
         name,
         player_id,
         action_value,
->>>>>>> 91f6b3cd
     )
 
     try:
@@ -750,23 +576,6 @@
             "Unable to send %s %s (%s) to audit", action_value, name, player_id
         )
 
-<<<<<<< HEAD
-    def notify_player():
-        try:
-            rcon.do_message_player(
-                steam_id_64=steam_id_64,
-                message=config.whitespace_message,
-                by="CRcon",
-                save_message=False,
-            )
-        except Exception as e:
-            logger.error(
-                "Could not message player '%s' (%s) : %s",
-                name,
-                steam_id_64,
-                e
-            )
-=======
     def notify_whitespace_player(action: RconInvalidNameActionType):
         if action is None:
             return
@@ -815,7 +624,6 @@
                     player_id,
                     e,
                 )
->>>>>>> 91f6b3cd
 
     def notify_pineapple_player(action: RconInvalidNameActionType):
         if action is None:
@@ -896,17 +704,6 @@
 
 @on_disconnected
 @inject_player_ids
-<<<<<<< HEAD
-def cleanup_pending_timers(_, _1, _2, steam_id_64: str):
-    pt: Timer = pendingTimers.pop(steam_id_64, None)
-    if pt is None:
-        return
-    if pt.is_alive():
-        try:
-            pt.cancel()
-        except Exception:
-            pass
-=======
 def cleanup_pending_timers(rcon: Rcon, struct_log, name, player_id: str):
     """Cancel pending timers created by notify_player if the player disconnects
 
@@ -924,7 +721,6 @@
                 pt.cancel()
             except:
                 pass
->>>>>>> 91f6b3cd
 
 
 def _set_real_vips(rcon: Rcon, struct_log):
@@ -939,10 +735,7 @@
 
     remaining_vip_slots = max(desired_nb_vips - vip_count, min_vip_slot, 0)
     rcon.set_vip_slots_num(remaining_vip_slots)
-    logger.info(
-        "Real VIP set slots to %s",
-        remaining_vip_slots
-    )
+    logger.info("Real VIP set slots to %s", remaining_vip_slots)
 
 
 @on_connected()
@@ -980,11 +773,10 @@
         temporary_broadcast(rcon, struct_log["message"], 60)
 
     if config.welcome:
-<<<<<<< HEAD
         temporary_welcome(rcon, struct_log["message"], 60)
 
 
-def _message_on_connect(rcon: Rcon, struct_log, name, steam_id_64):
+def _message_on_connect(rcon: Rcon, struct_log, player_name, player_id):
     config = MessageOnConnectUserConfig.load_from_db()
     if not config.enabled:
         return  # Feature is disabled
@@ -1001,8 +793,8 @@
 
     def send_message_on_connect():
         try:
-            rcon.do_message_player(
-                steam_id_64=steam_id_64,
+            rcon.message_player(
+                player_id=player_id,
                 message=message_on_connect_txt,
                 by="Message_on_connect",
                 save_message=False,
@@ -1010,20 +802,18 @@
         except Exception as e:
             logger.error(
                 "Could not send MessageOnConnect to player '%s' (%s) : %s",
-                name,
-                steam_id_64,
-                e
+                player_name,
+                player_id,
+                e,
             )
 
     # The player might not yet have finished connecting in order to send messages.
     t = Timer(10, send_message_on_connect)
-    pendingTimers[steam_id_64] = t
+    pendingTimers[player_id].append((RconInvalidNameActionType.warn, t))
     t.start()
 
-@on_connected
+
+@on_connected()
 @inject_player_ids
-def message_on_connect(rcon: Rcon, struct_log, name, steam_id_64):
-    _message_on_connect(rcon, struct_log, name, steam_id_64)
-=======
-        temporary_welcome(rcon, struct_log["message"], 60)
->>>>>>> 91f6b3cd
+def message_on_connect(rcon: Rcon, struct_log, player_name, player_id):
+    _message_on_connect(rcon, struct_log, player_name, player_id)