# hll_rcon_tool
<<<<<<< HEAD
Hell let loose RCON bindings in pythoin with CLI and soon http API + react gui with extended command and state.


## USAGE with docker

   # Build the image
   $ docker build . -t rcon

   # Set you server info as environement variables and run the cli
   $ docker run -it -e HLL_HOST=1.1.1.1 -e HLL_PORT=20300 -e HLL_PASSWORD=mypassword rcon python -m rcon.cli
     
     Usage: cli.py [OPTIONS] COMMAND [ARGS]...

     Options:
       --help  Show this message and exit.

     Commands:
       get_admin_ids
       get_autobalance_threshold
       get_logs
       get_map
       get_map_rotation
       get_name
       get_permabans
       get_players
       get_team_switch_cooldown
       get_temp_bans
       set_broadcast
       set_map
       set_welcome_message
       ...

    $ docker run -it -e HLL_HOST=1.1.1.1 -e HLL_PORT=20300 -e HLL_PASSWORD=mypassword rcon python -m rcon.cli get_name

      [FR]-[CFr]CorpsFranc https://discordapp.com/invite/wX2K2uG

=======
Hell let loose RCON bindings for python with CLI and soon http API, react gui and extended commands
>>>>>>> 27937745
<|MERGE_RESOLUTION|>--- conflicted
+++ resolved
@@ -1,7 +1,6 @@
 # hll_rcon_tool
-<<<<<<< HEAD
-Hell let loose RCON bindings in pythoin with CLI and soon http API + react gui with extended command and state.
 
+Hell let loose RCON bindings for python with CLI and soon http API, react gui and extended commands
 
 ## USAGE with docker
 
@@ -34,8 +33,4 @@
 
     $ docker run -it -e HLL_HOST=1.1.1.1 -e HLL_PORT=20300 -e HLL_PASSWORD=mypassword rcon python -m rcon.cli get_name
 
-      [FR]-[CFr]CorpsFranc https://discordapp.com/invite/wX2K2uG
-
-=======
-Hell let loose RCON bindings for python with CLI and soon http API, react gui and extended commands
->>>>>>> 27937745
+      [FR]-[CFr]CorpsFranc https://discordapp.com/invite/wX2K2uG