# Hell Let Loose (HLL) advanced RCON  

An extended RCON tool for Hell Let loose.
It's composed of HTTP Api, a friendly GUI and if you need it a cli or use it as a library to build you own client.

Please join us on discord if you use it, for feedback, troubleshooting and informations about updates: https://discord.gg/tVhGYxb

Feel free to contribute, some parts would need a rewrite (I single-handedly built it so I took some shortcuts).
There's a LOT of new cool features that could be added, I'd be happy to walk through the code with you if you want to get involved.

Here's a small sample:
![Live view page](/images/homepage.png)

# How to install the APP

### Pre-requistes:

  - Having some basic shell (command prompt) skills. Feel free to ask for help on the Discord
  - Having a dedicated server - This app is meant to run 24/7 (it's a website with attached services)
  - The below isntalled on the server where you install it:
     - (Otionnal but recommanded) GIT: https://git-scm.com/downloads
     - Docker Engine (Community) installed: https://docs.docker.com/install/
     - Docker Compose installed: https://docs.docker.com/compose/install/

## Install steps

### 1. Get the sources

    git clone https://github.com/MarechJ/hll_rcon_tool.git
    cd hll_rcon_tool

If you don't have git you can also download the [latest zip release](https://github.com/MarechJ/hll_rcon_tool/releases/latest), however it's much less practical for updating.

Note: If you have several servers, clone it multiple times in different directories like below (if you'd like your servers to share a DB for Blacklists contact us on discord)

    git clone https://github.com/MarechJ/hll_rcon_tool.git hll_rcon_tool_server_number_2
    cd hll_rcon_tool_server_number_2


__From here all the commands assume that you are at the root of the repo you just cloned__

### 2. Set your server informations. Edit the `.env` file and fill in the blanks (for all your servers) like so:

Note if you don't see the `.env` file you need to activate the show hidden files option on windows. On linux don't forget the `-a`: `ls -a`

    # Ip address of the game server
    HLL_HOST=22.33.44.55
    # Rcon port (not the query one!)
    HLL_PORT=20310
    # Your rcon password (the one you use with your current Rcon)
    HLL_PASSWORD=mypassword
    # Choose a password for your Database (you probably won't need it)
    HLL_DB_PASSWORD=mydatabasepassword

    # The two below are the username and password that will be required to access the ronc website. 
    # I recommand using a different password that the RCON one
    # If you want to change it later, just change it here then run the command to start the app
    RCONWEB_USERNAME=myteam
    RCONWEB_PASSWORD=mynewpassword
 

    # If you have multiple servers, also change these lines (each server must have a different port, just increment the number)
    RCONWEB_PORT=8011
    HLL_DB_HOST_PORT=5433
    HLL_REDIS_HOST_PORT=6380


Note for power users:

You could also just export the variables in your terminal before running the docker-compose commands
<<<<<<< HEAD
OR edit the `docker-compose.yml` and replace the `${variable}` directly in there, however you might have a merge conflict next time you update the sources.
Alternatively you can also specify them in the command line. More details: https://docs.docker.com/compose/environment-variables/#set-environment-variables-with-docker-compose-run
=======
OR edit the `docker-compose.yml` and replace the `${variable}` directly in there, however you might have a conflic next time you update the sources.
Alternatively you can also specify them in the command line. [More details](https://docs.docker.com/compose/environment-variables/#set-environment-variables-with-docker-compose-run)
>>>>>>> 6a77482c

### 3. RUN it!

#### Linux

    docker-compose up -d 

#### Windows

    docker-compose -f docker-compose.yml -f docker-compose.windows.yml up -d 

#### Raspberry-Pi or any ARM32v7

    docker-compose -f docker-compose.yml -f docker-compose.arm32v7.yml  up -d 


<<<<<<< HEAD
=======
The web application will be available on `<your server ip>:$RCONWEB_PORT` (you can use http://localhost:8010 if you test from the machine where it's installed)
>>>>>>> 6a77482c

Note: If you are running it on Windows prior to 10 docker runs in a virtual machine, so you have to [find the IP](https://devilbox.readthedocs.io/en/latest/howto/docker-toolbox/find-docker-toolbox-ip-address.html) of that VM.

You're done, ENJOY!

### To update to the latest version:

    git pull && docker-compose pull && docker-compose up -d

<<<<<<< HEAD

##### To ROLLBACK (in case of issue) to a previous version:
=======
Or download the [latest zip release](https://github.com/MarechJ/hll_rcon_tool/releases/latest)

Note that it's important you get the sources every time, or at least the docker-compose files, as new dependancies might be introduced

### To downgrade (in case of issue) to a previous version:
>>>>>>> 6a77482c

Check the availabe versions numbers on docker hub (or github releases):
https://hub.docker.com/r/maresh/hll_rcon/tags
https://github.com/MarechJ/hll_rcon_tool/releases

Edit you docker-compose.yml and change all the images from:

    image: maresh/hll_rcon:latest
    ...
    image: maresh/hll_rcon_frontend:latest

To the version you want (here we use v1.9)

    image: maresh/hll_rcon:v1.9
    ...
    image: maresh/hll_rcon_frontend:v1.9


## Known issues and limitations

- After a sometime without being used the API will lose the connection to the game server so when you open the GUI the first time you might see an error that it can't fetch the list of players. However this will recover on its own just refresh or wait til the next auto refresh
- The game server in rare case fails to return the steam ID of a player. 
<<<<<<< HEAD

- When logs are completely empty the game server will fail to respond to the request causing an error to show in the API/GUI

=======
- When logs are completely empty the game server will fail to respond to the request causing an error to show in the API/GUI
>>>>>>> 6a77482c
- The RCON api server truncates the name of players to a maximum of 20 charcheters even though, up to 32 characters are displayed in game. Bottom line you don't always see the full name


## How to use

Demo video coming soon

There's a public endpoint available to anybody without password on http://<yourip>:<yourport>/api/scoreboard

## Features to come 

More or less in order of priorities

- Individual moderators accounts
- Audit trail
- ~~Players sessions history (with records of actions applied to players)~~
- ~~Deferred bans (from a blacklist)~~
- Custom preset punish/kick/ban messages
- ~~Performance improvements for the player list view~~
- Auto randomisation of map rotation (scheduling of the endpoint: /api/do_randomize_map_rotation)
- Full log history (stored permanently)
- ~~Action hooks on chat messages and players connect / disconnect~~
- Integration with Discord 

## USAGE of the CLI with docker

### Build the image
    $ docker build . -t rcon

### Set your server info as environement variables and run the cli

    $ docker run -it -e HLL_HOST=1.1.1.1 -e HLL_PORT=20300 -e HLL_PASSWORD=mypassword rcon python -m rcon.cli
     
     Usage: cli.py [OPTIONS] COMMAND [ARGS]...

     Options:
       --help  Show this message and exit.

     Commands:
       get_admin_ids
       get_autobalance_threshold
       get_logs
       get_map
       get_map_rotation
       get_name
       get_permabans
       get_players
       get_team_switch_cooldown
       get_temp_bans
       set_broadcast
       set_map
       set_welcome_message
       ...

    $ docker run -it -e HLL_HOST=1.1.1.1 -e HLL_PORT=20300 -e HLL_PASSWORD=mypassword rcon python -m rcon.cli get_maps

      [2020-05-03 17:15:00,508][DEBUG] rcon.commands commands.py:_request:90 | get mapsforrotation
    ['foy_warfare', 'stmariedumont_warfare', 'hurtgenforest_warfare', 'utahbeach_warfare', 'omahabeach_offensive_us', 'stmereeglise_warfare', 'stmereeglise_offensive_ger', 'foy_offensive_ger', 'purpleheartlane_warfare', 'purpleheartlane_offensive_us', 'hill400_warfare', 'hill400_offensive_US']


## Development environment

First a quick overview of how the software is structured:

![Components overview](/images/overview.png)

The backbone of the application is HLLConnection + ServerCtl it is what binds the HLL Server rcon commands to the application.
The `Rcon` and `RecordedRcon` provide some wrapping around the raw results of the game server. And expose some new commands that are a combination of basic commands.
The `Rcon` class also adds a caching layer using Redis (or falling back to in-memory) in order to go easy on the server. 
The `RecordedRcon` is an additional wrapping where all the commands that should be saved, or use the Database should go.
I made the choice of separating the `ServerCtl`, `Rcon` and `RecorededRcon` into serparated layers to leave the possiblity to choose the right level of abstraction for what you need.

The API in django is a very thin layer that basically loops over all the methods available in `RecorededRcon` (and therefore all those of `ServerCtl` and `Rcon`) and binds them to a route see [/rconweb/api/views.py](/rconweb/api/views.py).
This is a bit hackish, but it saved me a lot of time a the begining, it also removes a lot of boilerplate, but it should probably change at some point to provide a cleaner set of endpoints.

### Start a development instance

#### First boot up the dependancies. I use docker for that but you can also install Redis and Postgres natively if you prefer

    docker-compose -f docker-compose.yml -f docker-compose.dev.yml up -d redis postgres

This will make redis and postgres available on you localhost with their default ports. If you need different port bindings refer to the `docker-compose-dev.yml` file

#### Then run an API using Django's development server:

**Note**: remember that you need to define some environment variables:

    export HLL_PASSWORD=<fill in yours>
    export HLL_PORT=<fill in yours>
    export HLL_HOST=<fill in yours>
    export HLL_DB_PASSWORD=developmentpassword
    export DJANGO_DEBUG=True
 
    export DB_URL=postgres://rcon:developmentpassword@localhost:5432
    export REDIS_URL=redis://localhost:6379/0

#### Run a server

    # from the root of the repo
    pip install -r requirements.txt
    PYTHONPATH=$PWD ./rconweb/manage.py runserver

This will run a development server on http://127.0.0.1:8000/ it auto refreshes on code changes
If you change the port rember that you will also need to change it in rcongui/.env for the frontend to know where to talk to the API

Hitting http://127.0.0.1:8000/api/ with Django DEBUG set to true will show you all the available endpoints. They are basically named after the methods of the `Rcon` class
All endpoints accept GET querystring parameters OR (not both at the same time) a json payload. The parameters are the same as the parameter names of the `Rcon` methodds (all that is auto generated remember).
It is not best practice to have endpoints that do write operations accept a GET with query string parameters but it was just easier that way. 

#### Now start the frontend:

    # from the root of the repo
    cd rcongui/
    npm install
    npm start

The GUI should now be available on http://localhost:3000/ it auto refreshes on code changes


#### To test you changes will work with the prod setup, start the whole stack 

    docker-compose -f docker-compose.yml -f docker-compose.dev.yml build
    docker-compose -f docker-compose.yml -f docker-compose.dev.yml up -d

Now test on http://localhost:8010

#### General notes:

If you have problems with dependancies or versions of python or nodejs please refer to the respective Dockerfile that can act as a guide on how to setup a development environment.
If you need a refresher on which process needs what variables have a look at the docker-compose file.<|MERGE_RESOLUTION|>--- conflicted
+++ resolved
@@ -1,7 +1,7 @@
 # Hell Let Loose (HLL) advanced RCON  
 
 An extended RCON tool for Hell Let loose.
-It's composed of HTTP Api, a friendly GUI and if you need it a cli or use it as a library to build you own client.
+It's composed of HTTP Api, a friendly GUI and if you need it a cli or use it as a library to build your own client.
 
 Please join us on discord if you use it, for feedback, troubleshooting and informations about updates: https://discord.gg/tVhGYxb
 
@@ -11,7 +11,7 @@
 Here's a small sample:
 ![Live view page](/images/homepage.png)
 
-# How to install the APP
+# How to install the App
 
 ### Pre-requistes:
 
@@ -68,13 +68,8 @@
 Note for power users:
 
 You could also just export the variables in your terminal before running the docker-compose commands
-<<<<<<< HEAD
-OR edit the `docker-compose.yml` and replace the `${variable}` directly in there, however you might have a merge conflict next time you update the sources.
-Alternatively you can also specify them in the command line. More details: https://docs.docker.com/compose/environment-variables/#set-environment-variables-with-docker-compose-run
-=======
 OR edit the `docker-compose.yml` and replace the `${variable}` directly in there, however you might have a conflic next time you update the sources.
 Alternatively you can also specify them in the command line. [More details](https://docs.docker.com/compose/environment-variables/#set-environment-variables-with-docker-compose-run)
->>>>>>> 6a77482c
 
 ### 3. RUN it!
 
@@ -88,13 +83,11 @@
 
 #### Raspberry-Pi or any ARM32v7
 
+    docker-compose -f docker-compose.yml -f docker-compose.arm32v7.yml build
     docker-compose -f docker-compose.yml -f docker-compose.arm32v7.yml  up -d 
 
 
-<<<<<<< HEAD
-=======
 The web application will be available on `<your server ip>:$RCONWEB_PORT` (you can use http://localhost:8010 if you test from the machine where it's installed)
->>>>>>> 6a77482c
 
 Note: If you are running it on Windows prior to 10 docker runs in a virtual machine, so you have to [find the IP](https://devilbox.readthedocs.io/en/latest/howto/docker-toolbox/find-docker-toolbox-ip-address.html) of that VM.
 
@@ -102,18 +95,37 @@
 
 ### To update to the latest version:
 
-    git pull && docker-compose pull && docker-compose up -d
-
-<<<<<<< HEAD
-
-##### To ROLLBACK (in case of issue) to a previous version:
-=======
+#### In case it says your local changes the `.env` would be overriden
+
+You can do `git stash` then `git pull` 
+Then either `git stash apply` and edit to remove the conflit
+Or just fill the `.env` manually again
+This won't happen for every updates.
+
+
+
+#### Linux
+
+    git pull
+    docker-compose pull && docker-compose up -d
+
+
+#### Windows
+
+    git pull 
+    docker-compose pull && docker-compose -f docker-compose.yml -f docker-compose.windows.yml up -d 
+
+#### Raspberry-Pi or any ARM32v7
+
+    git pull 
+    docker-compose -f docker-compose.yml -f docker-compose.arm32v7.yml build
+    docker-compose -f docker-compose.yml -f docker-compose.arm32v7.yml  up -d 
+
 Or download the [latest zip release](https://github.com/MarechJ/hll_rcon_tool/releases/latest)
 
 Note that it's important you get the sources every time, or at least the docker-compose files, as new dependancies might be introduced
 
 ### To downgrade (in case of issue) to a previous version:
->>>>>>> 6a77482c
 
 Check the availabe versions numbers on docker hub (or github releases):
 https://hub.docker.com/r/maresh/hll_rcon/tags
@@ -136,13 +148,7 @@
 
 - After a sometime without being used the API will lose the connection to the game server so when you open the GUI the first time you might see an error that it can't fetch the list of players. However this will recover on its own just refresh or wait til the next auto refresh
 - The game server in rare case fails to return the steam ID of a player. 
-<<<<<<< HEAD
-
 - When logs are completely empty the game server will fail to respond to the request causing an error to show in the API/GUI
-
-=======
-- When logs are completely empty the game server will fail to respond to the request causing an error to show in the API/GUI
->>>>>>> 6a77482c
 - The RCON api server truncates the name of players to a maximum of 20 charcheters even though, up to 32 characters are displayed in game. Bottom line you don't always see the full name
 
 
@@ -262,7 +268,7 @@
 The GUI should now be available on http://localhost:3000/ it auto refreshes on code changes
 
 
-#### To test you changes will work with the prod setup, start the whole stack 
+#### To test your changes will work with the prod setup, start the whole stack 
 
     docker-compose -f docker-compose.yml -f docker-compose.dev.yml build
     docker-compose -f docker-compose.yml -f docker-compose.dev.yml up -d
