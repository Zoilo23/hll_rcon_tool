from django.contrib.auth.hashers import make_password
from django.contrib.auth.models import User
from django.db import models

from rconweb.settings import SECRET_KEY


class DjangoAPIKey(models.Model):
    user = models.ForeignKey(User, on_delete=models.CASCADE)
    api_key = models.CharField(unique=True)
    date_created = models.DateField(auto_now_add=True)
    date_modified = models.DateField(auto_now=True)
    notes = models.CharField(max_length=128, null=True, blank=True)

    default_permissions = ()

    def __str__(self) -> str:
        return f"{self.api_key}"

    def save(self, *args, **kwargs):
        """Hash the API key"""
        # If we don't include the salt, the hasher generates its own
        self.api_key = make_password(self.api_key, salt=SECRET_KEY.replace("$", ""))
        super().save()

    class Meta:
        ordering = ("date_modified",)
        verbose_name = "Django API Key"


class SteamPlayer(models.Model):
    """Associate a players in game ID (steam or windows) with their Django user"""

    user = models.OneToOneField(User, on_delete=models.CASCADE)
    steam_id_64 = models.CharField(
        max_length=100, verbose_name="Player ID", blank=True, default=""
    )
    default_permissions = ()


class RconUser(User):
    """api_rconuser table"""

    class Meta:
        default_permissions = ()
        permissions = (
            ("can_add_admin_roles", "Can add HLL game server admin roles to players"),
            ("can_add_map_to_rotation", "Can add a map to the rotation"),
            ("can_add_map_to_whitelist", "Can add a map to the votemap whitelist"),
            ("can_add_maps_to_rotation", "Can add maps to the rotation"),
            (
                "can_add_maps_to_whitelist",
                "Can add multiple maps to the votemap whitelist",
            ),
            ("can_add_player_comments", "Can add comments to a players profile"),
            ("can_add_player_watch", "Can add a watch to players"),
            ("can_add_vip", "Can add VIP status to players"),
            ("can_ban_profanities", "Can ban profanities (censored game chat)"),
            (
                "can_change_auto_broadcast_config",
                "Can change the automated broadcast settings",
            ),
            ("can_change_auto_settings", "Can change auto settings"),
            ("can_change_autobalance_enabled", "Can enable/disable autobalance"),
            (
                "can_change_autobalance_threshold",
                "Can change the autobalance threshold",
            ),
            ("can_change_broadcast_message", "Can change the broadcast message"),
            ("can_change_camera_config", "Can change camera notification settings"),
            ("can_change_current_map", "Can change the current map"),
            (
                "can_change_discord_webhooks",
                "Can change configured webhooks on the settings page",
            ),
            ("can_change_idle_autokick_time", "Can change the idle autokick time"),
            ("can_change_max_ping_autokick", "Can change the max ping autokick"),
            (
                "can_change_profanities",
                "Can add/remove profanities (censored game chat)",
            ),
            ("can_change_queue_length", "Can change the server queue size"),
            ("can_change_real_vip_config", "Can change the real VIP settings"),
            ("can_change_server_name", "Can change the server name"),
            (
                "can_change_shared_standard_messages",
                "Can change the shared standard messages",
            ),
            ("can_change_team_switch_cooldown", "Can change the team switch cooldown"),
            ("can_change_vip_slots", "Can change the number of reserved VIP slots"),
            ("can_change_votekick_autotoggle_config", "Can change votekick settings"),
            ("can_change_votekick_enabled", "Can enable/disable vote kicks"),
            ("can_change_votekick_threshold", "Can change vote kick thresholds"),
            ("can_change_votemap_config", "Can change the votemap settings"),
            ("can_change_welcome_message", "Can change the welcome (rules) message"),
            ("can_clear_crcon_cache", "Can clear the CRCON Redis cache"),
            ("can_download_vip_list", "Can download the VIP list"),
            ("can_flag_player", "Can add flags to players"),
            ("can_kick_players", "Can kick players"),
            ("can_message_players", "Can message players"),
            ("can_perma_ban_players", "Can permanently ban players"),
            ("can_punish_players", "Can punish players"),
            (
                "can_remove_admin_roles",
                "Can remove HLL game server admin roles from players",
            ),
            ("can_remove_all_vips", "Can remove all VIPs"),
            ("can_remove_map_from_rotation", "Can remove a map from the rotation"),
            (
                "can_remove_map_from_whitelist",
                "Can remove a map from the votemap whitelist",
            ),
            ("can_remove_maps_from_rotation", "Can remove maps from the rotation"),
            (
                "can_remove_maps_from_whitelist",
                "Can remove multiple maps from the votemap whitelist",
            ),
            ("can_remove_perma_bans", "Can remove permanent bans from players"),
            ("can_remove_player_watch", "Can remove a watch from players"),
            ("can_remove_temp_bans", "Can remove temporary bans from players"),
            ("can_remove_vip", "Can remove VIP status from players"),
            ("can_reset_map_whitelist", "Can reset the votemap whitelist"),
            ("can_reset_votekick_threshold", "Can reset votekick thresholds"),
            ("can_reset_votemap_state", "Can reset votemap selection & votes"),
            ("can_run_raw_commands", "Can send raw commands to the HLL game server"),
            ("can_set_map_whitelist", "Can set the votemap whitelist"),
            ("can_switch_players_immediately", "Can immediately switch players"),
            ("can_switch_players_on_death", "Can switch players on death"),
            ("can_temp_ban_players", "Can temporarily ban players"),
            ("can_toggle_services", "Can enable/disable services (automod, etc)"),
            ("can_unban_profanities", "Can unban profanities (censored game chat)"),
            ("can_unflag_player", "Can remove flags from players"),
            ("can_upload_vip_list", "Can upload a VIP list"),
            ("can_view_admin_groups", "Can view available admin roles"),
            (
                "can_view_admin_ids",
                "Can view the name/steam IDs/role of everyone with a HLL game server admin role",
            ),
            ("can_view_admins", "Can view users with HLL game server admin roles"),
            ("can_view_all_maps", "Can view all possible maps"),
            ("can_view_audit_logs", "Can view the can_view_audit_logs endpoint"),
            (
                "can_view_audit_logs_autocomplete",
                "Can view the get_audit_logs_autocomplete endpoint",
            ),
            (
                "can_view_auto_broadcast_config",
                "Can view the automated broadcast settings",
            ),
            ("can_view_auto_settings", "Can view auto settings"),
            ("can_view_autobalance_enabled", "Can view if autobalance is enabled"),
            ("can_view_autobalance_threshold", "Can view the autobalance threshold"),
            ("can_view_available_services", "Can view services (automod, etc)"),
            ("can_view_broadcast_message", "Can view the current broadcast message"),
            ("can_view_camera_config", "Can view camera notification settings"),
            ("can_view_connection_info", "Can view CRCON's connection info"),
            ("can_view_current_map", "Can view the currently playing map"),
            ("can_view_date_scoreboard", "Can view the date_scoreboard endpoint"),
            (
                "can_view_detailed_player_info",
                "Can view detailed player info (name, steam ID, loadout, squad, etc.)",
            ),
            (
                "can_view_discord_webhooks",
                "Can view configured webhooks on the settings page",
            ),
            (
                "can_view_game_logs",
                "Can view the get_logs endpoint (returns unparsed game logs)",
            ),
            ("can_view_gamestate", "Can view the current gamestate"),
            (
                "can_view_get_players",
                "Can view get_players endpoint (name, steam ID, VIP status and sessions) for all connected players",
            ),
            (
                "can_view_get_status",
                "Can view the get_status endpoint (server name, current map, player count)",
            ),
            ("can_view_historical_logs", "Can view historical logs"),
            ("can_view_idle_autokick_time", "Can view the idle autokick time"),
            ("can_view_ingame_admins", "Can view admins connected to the game server"),
            ("can_view_map_rotation", "Can view the current map rotation"),
            ("can_view_map_whitelist", "Can view the votemap whitelist"),
            ("can_view_max_ping_autokick", "Can view the max autokick ping"),
            ("can_view_next_map", "Can view the next map in the rotation"),
            ("can_view_online_admins", "Can view admins connected to CRCON"),
            (
                "can_view_online_console_admins",
                "Can view the player name of all connected players with a HLL game server admin role",
            ),
            (
                "can_view_other_crcon_servers",
                "Can view other servers hosted in the same CRCON (forward to all servers)",
            ),
            ("can_view_perma_bans", "Can view permanently banned players"),
            (
                "can_view_player_bans",
                "Can view all bans (temp/permanent) for a specific player",
            ),
            (
                "can_view_player_comments",
                "Can view comments added to a players profile",
            ),
            ("can_view_player_history", "Can view History > Players"),
            (
                "can_view_player_info",
                "Can view the get_player_info endpoint (Name, steam ID, country and steam bans)",
            ),
            ("can_view_player_messages", "Can view messages sent to players"),
            ("can_view_player_profile", "View the detailed player profile page"),
            ("can_view_player_slots", "Can view the current/max players on the server"),
            (
                "can_view_playerids",
                "Can view the get_playerids endpoint (name and steam IDs of connected players)",
            ),
            (
                "can_view_players",
                "Can view get_players endpoint for all connected players ",
            ),
            ("can_view_profanities", "Can view profanities (censored game chat)"),
            ("can_view_queue_length", "Can view the maximum size of the server queue"),
            ("can_view_real_vip_config", "Can view the real VIP settings"),
            ("can_view_recent_logs", "Can view recent logs (Live view)"),
            (
                "can_view_round_time_remaining",
                "Can view the amount of time left in the round",
            ),
            ("can_view_server_name", "Can view the server name"),
            (
                "can_view_shared_standard_messages",
                "Can view the shared standard messages",
            ),
            ("can_view_structured_logs", "Can view the get_structured_logs endpoint"),
            (
                "can_view_team_objective_scores",
                "Can view the number of objectives held by each team",
            ),
            (
                "can_view_team_switch_cooldown",
                "Can view the team switch cooldown value",
            ),
            ("can_view_detailed_players", "Can view get_detailed_players endpoint"),
            (
                "can_view_team_view",
                "Can view get_team_view endpoint (detailed player info by team for all connected players)",
            ),
            ("can_view_temp_bans", "Can view temporary banned players"),
            ("can_view_vip_count", "Can view the number of connected VIPs"),
            (
                "can_view_vip_ids",
                "Can view all players with VIP and their expiration timestamps",
            ),
            ("can_view_vip_slots", "Can view the number of reserved VIP slots"),
            ("can_view_votekick_autotoggle_config", "Can view votekick settings"),
            ("can_view_votekick_enabled", "Can view if vote kick is enabled"),
            ("can_view_votekick_threshold", "Can view the vote kick thresholds"),
            ("can_view_votemap_config", "Can view the votemap settings"),
            (
                "can_view_votemap_status",
                "Can view the current votemap status (votes, results, etc)",
            ),
            (
                "can_view_current_map_sequence",
                "Can view the current map shuffle sequence",
            ),
            ("can_view_map_shuffle_enabled", "Can view if map shuffle is enabled"),
            ("can_change_map_shuffle_enabled", "Can enable/disable map shuffle"),
            ("can_view_welcome_message", "Can view the server welcome message"),
            (
                "can_view_auto_mod_level_config",
                "Can view Auto Mod Level enforcement config",
            ),
            (
                "can_change_auto_mod_level_config",
                "Can change Auto Mod Level enforcement config",
            ),
            (
                "can_view_auto_mod_no_leader_config",
                "Can view Auto Mod No Leader enforcement config",
            ),
            (
                "can_change_auto_mod_no_leader_config",
                "Can change Auto Mod No Leader enforcement config",
            ),
            (
                "can_view_auto_mod_seeding_config",
                "Can view Auto Mod No Seeding enforcement config",
            ),
            (
                "can_change_auto_mod_seeding_config",
                "Can change Auto Mod No Seeding enforcement config",
            ),
            (
                "can_view_auto_mod_solo_tank_config",
                "Can view Auto Mod No Solo Tank enforcement config",
            ),
            (
                "can_change_auto_mod_solo_tank_config",
                "Can change Auto Mod No Solo Tank enforcement config",
            ),
            (
                "can_view_tk_ban_on_connect_config",
                "Can view team kill ban on connect config",
            ),
            (
                "can_change_tk_ban_on_connect_config",
                "Can change team kill ban on connect config",
            ),
            (
                "can_view_server_name_change_config",
                "Can view server name change (GSP credentials!) config",
            ),
            (
                "can_change_server_name_change_config",
                "Can change server name change (GSP credentials!) config",
            ),
            (
                "can_view_log_line_discord_webhook_config",
                "Can view log webhook (messages for log events) config",
            ),
            (
                "can_change_log_line_discord_webhook_config",
                "Can change log webhook (messages for log events) config",
            ),
            ("can_view_name_kick_config", "Can view kick players for names config"),
            ("can_change_name_kick_config", "Can change kick players for names config"),
            (
                "can_view_rcon_connection_settings_config",
                "Can view game server connection settings config",
            ),
            (
                "can_change_rcon_connection_settings_config",
                "Can change game server connection settings config",
            ),
            (
                "can_view_rcon_server_settings_config",
                "Can view general CRCON server settings",
            ),
            (
                "can_change_rcon_server_settings_config",
                "Can change general CRCON server settings",
            ),
            ("can_view_scorebot_config", "Can view scorebot config"),
            ("can_change_scorebot_config", "Can change scorebot config"),
            (
                "can_view_standard_broadcast_messages",
                "Can view shared broadcast messages",
            ),
            (
                "can_change_standard_broadcast_messages",
                "Can change shared broadcast messages",
            ),
            (
                "can_view_standard_punishment_messages",
                "Can view shared punishment messages",
            ),
            (
                "can_change_standard_punishment_messages",
                "Can change shared punishment messages",
            ),
            ("can_view_standard_welcome_messages", "Can view shared welcome messages"),
            (
                "can_change_standard_welcome_messages",
                "Can change shared welcome messages",
            ),
            ("can_view_steam_config", "Can view steam API config"),
            ("can_change_steam_config", "Can change steam API config"),
            (
                "can_view_vac_game_bans_config",
                "Can view VAC/Gameban ban on connect config",
            ),
            (
                "can_change_vac_game_bans_config",
                "Can change VAC/Gameban ban on connect config",
            ),
            (
                "can_view_admin_pings_discord_webhooks_config",
                "Can view Discord admin ping config",
            ),
            (
                "can_change_admin_pings_discord_webhooks_config",
                "Can change Discord admin ping config",
            ),
            ("can_view_audit_discord_webhooks_config", "Can view Discord audit config"),
            (
                "can_change_audit_discord_webhooks_config",
                "Can change Discord audit config",
            ),
            (
                "can_view_camera_discord_webhooks_config",
                "Can view Discord admin cam notification config",
            ),
            (
                "can_change_camera_discord_webhooks_config",
                "Can change Discord admin cam notification config",
            ),
            (
                "can_view_chat_discord_webhooks_config",
                "Can view Discord chat notification config",
            ),
            (
                "can_change_chat_discord_webhooks_config",
                "Can change Discord chat notification config",
            ),
            (
                "can_view_kills_discord_webhooks_config",
                "Can view Discord team/teamkill notification config",
            ),
            (
                "can_change_kills_discord_webhooks_config",
                "Can change Discord team/teamkill notification config",
            ),
            (
                "can_view_watchlist_discord_webhooks_config",
                "Can view Discord player watchlist notification config",
            ),
            (
                "can_change_watchlist_discord_webhooks_config",
                "Can change Discord player watchlist notification config",
            ),
            (
                "can_restart_webserver",
                "Can restart the webserver (Not a complete Docker restart)",
            ),
            ("can_view_chat_commands_config", "Can view the chat commands config"),
            ("can_change_chat_commands_config", "Can change the chat commands config"),
            (
                "can_view_rcon_chat_commands_config",
                "Can view the rcon chat commands config",
            ),
            (
                "can_change_rcon_chat_commands_config",
                "Can change rcon the chat commands config",
            ),
            ("can_view_log_stream_config", "Can view the Log Stream config"),
            ("can_change_log_stream_config", "Can change the Log Stream config"),
            ("can_view_blacklists", "Can view available blacklists"),
            ("can_add_blacklist_records", "Can add players to blacklists"),
            (
                "can_change_blacklist_records",
                "Can unblacklist players and edit blacklist records",
            ),
            ("can_delete_blacklist_records", "Can delete blacklist records"),
            ("can_create_blacklists", "Can create blacklists"),
            ("can_change_blacklists", "Can change blacklists"),
            ("can_delete_blacklists", "Can delete blacklists"),
            ("can_change_game_layout", "Can change game layout"),
            ("can_view_message_templates", "Can view shared message templates"),
            ("can_add_message_templates", "Can add new shared message templates"),
            ("can_delete_message_templates", "Can delete shared message templates"),
            ("can_edit_message_templates", "Can edit shared message templates"),
            ("can_view_seed_vip_config", "Can view the Seed VIP config"),
            ("can_change_seed_vip_config", "Can change the Seed VIP config"),
<<<<<<< HEAD
            ("can_change_player_profiles", "Can make changes to a players profile"),
            ("can_view_vip_lists", "Can view VIP lists and their records"),
            ("can_create_vip_lists", "Can create VIP lists"),
            ("can_change_vip_lists", "Can change VIP lists"),
            ("can_delete_vip_lists", "Can delete VIP lists"),
            ("can_add_vip_list_records", "Can add players to VIP lists"),
            (
                "can_change_vip_list_records",
                "Can revoke VIP and edit VIP lists records",
            ),
            ("can_delete_vip_lists_records", "Can remove players from VIP lists"),
=======
            (
                "can_view_webhook_queues",
                "Can view information about the webhook service",
            ),
            (
                "can_change_webhook_queues",
                "Can remove messages from the webhook queue service",
            ),
            ("can_view_watch_killrate_config", "Can view the Watch KillRate config"),
            (
                "can_change_watch_killrate_config",
                "Can change the Watch KillRate config",
            ),
>>>>>>> 7f071f2d
        )<|MERGE_RESOLUTION|>--- conflicted
+++ resolved
@@ -452,7 +452,19 @@
             ("can_edit_message_templates", "Can edit shared message templates"),
             ("can_view_seed_vip_config", "Can view the Seed VIP config"),
             ("can_change_seed_vip_config", "Can change the Seed VIP config"),
-<<<<<<< HEAD
+            (
+                "can_view_webhook_queues",
+                "Can view information about the webhook service",
+            ),
+            (
+                "can_change_webhook_queues",
+                "Can remove messages from the webhook queue service",
+            ),
+            ("can_view_watch_killrate_config", "Can view the Watch KillRate config"),
+            (
+                "can_change_watch_killrate_config",
+                "Can change the Watch KillRate config",
+            ),
             ("can_change_player_profiles", "Can make changes to a players profile"),
             ("can_view_vip_lists", "Can view VIP lists and their records"),
             ("can_create_vip_lists", "Can create VIP lists"),
@@ -464,19 +476,4 @@
                 "Can revoke VIP and edit VIP lists records",
             ),
             ("can_delete_vip_lists_records", "Can remove players from VIP lists"),
-=======
-            (
-                "can_view_webhook_queues",
-                "Can view information about the webhook service",
-            ),
-            (
-                "can_change_webhook_queues",
-                "Can remove messages from the webhook queue service",
-            ),
-            ("can_view_watch_killrate_config", "Can view the Watch KillRate config"),
-            (
-                "can_change_watch_killrate_config",
-                "Can change the Watch KillRate config",
-            ),
->>>>>>> 7f071f2d
         )