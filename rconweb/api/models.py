from django.contrib.auth.hashers import make_password
from django.contrib.auth.models import User
from django.db import models

from rconweb.settings import SECRET_KEY


class DjangoAPIKey(models.Model):
    user = models.ForeignKey(User, on_delete=models.CASCADE)
    api_key = models.CharField(unique=True)
    date_created = models.DateField(auto_now_add=True)
    date_modified = models.DateField(auto_now=True)
    notes = models.CharField(max_length=128, null=True, blank=True)

    default_permissions = ()

    def __str__(self) -> str:
        return f"{self.api_key}"

    def save(self, *args, **kwargs):
        """Hash the API key"""
        # If we don't include the salt, the hasher generates its own
        self.api_key = make_password(self.api_key, salt=SECRET_KEY.replace("$", ""))
        super().save()

    class Meta:
        ordering = ("date_modified",)
        verbose_name = "Django API Key"


class SteamPlayer(models.Model):
    """Associate a players in game ID (steam or windows) with their Django user"""

    user = models.OneToOneField(User, on_delete=models.CASCADE)
    steam_id_64 = models.CharField(max_length=100, verbose_name="Player ID")
    default_permissions = ()


class RconUser(User):
    """api_rconuser table"""

    class Meta:
        default_permissions = ()
        permissions = (
            ("can_add_admin_roles", "Can add HLL game server admin roles to players"),
            ("can_add_map_to_rotation", "Can add a map to the rotation"),
            ("can_add_map_to_whitelist", "Can add a map to the votemap whitelist"),
            ("can_add_maps_to_rotation", "Can add maps to the rotation"),
            (
                "can_add_maps_to_whitelist",
                "Can add multiple maps to the votemap whitelist",
            ),
            ("can_add_player_comments", "Can add comments to a players profile"),
            ("can_add_player_watch", "Can add a watch to players"),
            ("can_add_vip", "Can add VIP status to players"),
            ("can_ban_profanities", "Can ban profanities (censored game chat)"),
            (
                "can_change_auto_broadcast_config",
                "Can change the automated broadcast settings",
            ),
            ("can_change_auto_settings", "Can change auto settings"),
            ("can_change_autobalance_enabled", "Can enable/disable autobalance"),
            (
                "can_change_autobalance_threshold",
                "Can change the autobalance threshold",
            ),
            ("can_change_broadcast_message", "Can change the broadcast message"),
            ("can_change_camera_config", "Can change camera notification settings"),
            ("can_change_current_map", "Can change the current map"),
            (
                "can_change_discord_webhooks",
                "Can change configured webhooks on the settings page",
            ),
            ("can_change_idle_autokick_time", "Can change the idle autokick time"),
            ("can_change_max_ping_autokick", "Can change the max ping autokick"),
            (
                "can_change_profanities",
                "Can add/remove profanities (censored game chat)",
            ),
            ("can_change_queue_length", "Can change the server queue size"),
            ("can_change_real_vip_config", "Can change the real VIP settings"),
            ("can_change_server_name", "Can change the server name"),
            (
                "can_change_shared_standard_messages",
                "Can change the shared standard messages",
            ),
            ("can_change_team_switch_cooldown", "Can change the team switch cooldown"),
            ("can_change_vip_slots", "Can change the number of reserved VIP slots"),
            ("can_change_votekick_autotoggle_config", "Can change votekick settings"),
            ("can_change_votekick_enabled", "Can enable/disable vote kicks"),
            ("can_change_votekick_threshold", "Can change vote kick thresholds"),
            ("can_change_votemap_config", "Can change the votemap settings"),
            ("can_change_welcome_message", "Can change the welcome (rules) message"),
            ("can_clear_crcon_cache", "Can clear the CRCON Redis cache"),
            ("can_download_vip_list", "Can download the VIP list"),
            ("can_flag_player", "Can add flags to players"),
            ("can_kick_players", "Can kick players"),
            ("can_message_players", "Can message players"),
            ("can_perma_ban_players", "Can permanently ban players"),
            ("can_punish_players", "Can punish players"),
            (
                "can_remove_admin_roles",
                "Can remove HLL game server admin roles from players",
            ),
            ("can_remove_all_vips", "Can remove all VIPs"),
            ("can_remove_map_from_rotation", "Can remove a map from the rotation"),
            (
                "can_remove_map_from_whitelist",
                "Can remove a map from the votemap whitelist",
            ),
            ("can_remove_maps_from_rotation", "Can remove maps from the rotation"),
            (
                "can_remove_maps_from_whitelist",
                "Can remove multiple maps from the votemap whitelist",
            ),
            ("can_remove_perma_bans", "Can remove permanent bans from players"),
            ("can_remove_player_watch", "Can remove a watch from players"),
            ("can_remove_temp_bans", "Can remove temporary bans from players"),
            ("can_remove_vip", "Can remove VIP status from players"),
            ("can_reset_map_whitelist", "Can reset the votemap whitelist"),
            ("can_reset_votekick_threshold", "Can reset votekick thresholds"),
            ("can_reset_votemap_state", "Can reset votemap selection & votes"),
            ("can_run_raw_commands", "Can send raw commands to the HLL game server"),
            ("can_set_map_whitelist", "Can set the votemap whitelist"),
            ("can_switch_players_immediately", "Can immediately switch players"),
            ("can_switch_players_on_death", "Can switch players on death"),
            ("can_temp_ban_players", "Can temporarily ban players"),
            ("can_toggle_services", "Can enable/disable services (automod, etc)"),
            ("can_unban_profanities", "Can unban profanities (censored game chat)"),
            ("can_unflag_player", "Can remove flags from players"),
            ("can_upload_vip_list", "Can upload a VIP list"),
            ("can_view_admin_groups", "Can view available admin roles"),
            (
                "can_view_admin_ids",
                "Can view the name/steam IDs/role of everyone with a HLL game server admin role",
            ),
            ("can_view_admins", "Can view users with HLL game server admin roles"),
            ("can_view_all_maps", "Can view all possible maps"),
            ("can_view_audit_logs", "Can view the can_view_audit_logs endpoint"),
            (
                "can_view_audit_logs_autocomplete",
                "Can view the get_audit_logs_autocomplete endpoint",
            ),
            (
                "can_view_auto_broadcast_config",
                "Can view the automated broadcast settings",
            ),
            ("can_view_auto_settings", "Can view auto settings"),
            ("can_view_autobalance_enabled", "Can view if autobalance is enabled"),
            ("can_view_autobalance_threshold", "Can view the autobalance threshold"),
            ("can_view_available_services", "Can view services (automod, etc)"),
            ("can_view_broadcast_message", "Can view the current broadcast message"),
            ("can_view_camera_config", "Can view camera notification settings"),
            ("can_view_connection_info", "Can view CRCON's connection info"),
            ("can_view_current_map", "Can view the currently playing map"),
            ("can_view_date_scoreboard", "Can view the date_scoreboard endpoint"),
            (
                "can_view_detailed_player_info",
                "Can view detailed player info (name, steam ID, loadout, squad, etc.)",
            ),
            (
                "can_view_discord_webhooks",
                "Can view configured webhooks on the settings page",
            ),
            (
                "can_view_game_logs",
                "Can view the get_logs endpoint (returns unparsed game logs)",
            ),
            ("can_view_gamestate", "Can view the current gamestate"),
            (
                "can_view_get_players",
                "Can view get_players endpoint (name, steam ID, VIP status and sessions) for all connected players",
            ),
            (
                "can_view_get_status",
                "Can view the get_status endpoint (server name, current map, player count)",
            ),
            ("can_view_historical_logs", "Can view historical logs"),
            ("can_view_idle_autokick_time", "Can view the idle autokick time"),
            ("can_view_ingame_admins", "Can view admins connected to the game server"),
            ("can_view_map_rotation", "Can view the current map rotation"),
            ("can_view_map_whitelist", "Can view the votemap whitelist"),
            ("can_view_max_ping_autokick", "Can view the max autokick ping"),
            ("can_view_next_map", "Can view the next map in the rotation"),
            ("can_view_online_admins", "Can view admins connected to CRCON"),
            (
                "can_view_online_console_admins",
                "Can view the player name of all connected players with a HLL game server admin role",
            ),
            (
                "can_view_other_crcon_servers",
                "Can view other servers hosted in the same CRCON (forward to all servers)",
            ),
            ("can_view_perma_bans", "Can view permanently banned players"),
            (
                "can_view_player_bans",
                "Can view all bans (temp/permanent) for a specific player",
            ),
            (
                "can_view_player_comments",
                "Can view comments added to a players profile",
            ),
            ("can_view_player_history", "Can view History > Players"),
            (
                "can_view_player_info",
                "Can view the get_player_info endpoint (Name, steam ID, country and steam bans)",
            ),
            ("can_view_player_messages", "Can view messages sent to players"),
            ("can_view_player_profile", "View the detailed player profile page"),
            ("can_view_player_slots", "Can view the current/max players on the server"),
            (
                "can_view_playerids",
                "Can view the get_playerids endpoint (name and steam IDs of connected players)",
            ),
            (
                "can_view_players",
                "Can view get_players endpoint for all connected players ",
            ),
            ("can_view_profanities", "Can view profanities (censored game chat)"),
            ("can_view_queue_length", "Can view the maximum size of the server queue"),
            ("can_view_real_vip_config", "Can view the real VIP settings"),
            ("can_view_recent_logs", "Can view recent logs (Live view)"),
            (
                "can_view_round_time_remaining",
                "Can view the amount of time left in the round",
            ),
            ("can_view_server_name", "Can view the server name"),
            (
                "can_view_shared_standard_messages",
                "Can view the shared standard messages",
            ),
            ("can_view_structured_logs", "Can view the get_structured_logs endpoint"),
            (
                "can_view_team_objective_scores",
                "Can view the number of objectives held by each team",
            ),
            (
                "can_view_team_switch_cooldown",
                "Can view the team switch cooldown value",
            ),
            ("can_view_detailed_players", "Can view get_detailed_players endpoint"),
            (
                "can_view_team_view",
                "Can view get_team_view endpoint (detailed player info by team for all connected players)",
            ),
            ("can_view_temp_bans", "Can view temporary banned players"),
            ("can_view_vip_count", "Can view the number of connected VIPs"),
            (
                "can_view_vip_ids",
                "Can view all players with VIP and their expiration timestamps",
            ),
            ("can_view_vip_slots", "Can view the number of reserved VIP slots"),
            ("can_view_votekick_autotoggle_config", "Can view votekick settings"),
            ("can_view_votekick_enabled", "Can view if vote kick is enabled"),
            ("can_view_votekick_threshold", "Can view the vote kick thresholds"),
            ("can_view_votemap_config", "Can view the votemap settings"),
            (
                "can_view_votemap_status",
                "Can view the current votemap status (votes, results, etc)",
            ),
            (
                "can_view_current_map_sequence",
                "Can view the current map shuffle sequence",
            ),
            ("can_view_map_shuffle_enabled", "Can view if map shuffle is enabled"),
            ("can_change_map_shuffle_enabled", "Can enable/disable map shuffle"),
            ("can_view_welcome_message", "Can view the server welcome message"),
            (
                "can_view_auto_mod_level_config",
                "Can view Auto Mod Level enforcement config",
            ),
            (
                "can_change_auto_mod_level_config",
                "Can change Auto Mod Level enforcement config",
            ),
            (
                "can_view_auto_mod_no_leader_config",
                "Can view Auto Mod No Leader enforcement config",
            ),
            (
                "can_change_auto_mod_no_leader_config",
                "Can change Auto Mod No Leader enforcement config",
            ),
            (
                "can_view_auto_mod_seeding_config",
                "Can view Auto Mod No Seeding enforcement config",
            ),
            (
                "can_change_auto_mod_seeding_config",
                "Can change Auto Mod No Seeding enforcement config",
            ),
            (
                "can_view_auto_mod_solo_tank_config",
                "Can view Auto Mod No Solo Tank enforcement config",
            ),
            (
                "can_change_auto_mod_solo_tank_config",
                "Can change Auto Mod No Solo Tank enforcement config",
            ),
            (
                "can_view_tk_ban_on_connect_config",
                "Can view team kill ban on connect config",
            ),
            (
                "can_change_tk_ban_on_connect_config",
                "Can change team kill ban on connect config",
            ),
            ("can_view_expired_vip_config", "Can view Expired VIP config"),
            ("can_change_expired_vip_config", "Can change Expired VIP config"),
            (
                "can_view_server_name_change_config",
                "Can view server name change (GSP credentials!) config",
            ),
            (
                "can_change_server_name_change_config",
                "Can change server name change (GSP credentials!) config",
            ),
            (
                "can_view_log_line_discord_webhook_config",
                "Can view log webhook (messages for log events) config",
            ),
            (
                "can_change_log_line_discord_webhook_config",
                "Can change log webhook (messages for log events) config",
            ),
            ("can_view_name_kick_config", "Can view kick players for names config"),
            ("can_change_name_kick_config", "Can change kick players for names config"),
            (
                "can_view_rcon_connection_settings_config",
                "Can view game server connection settings config",
            ),
            (
                "can_change_rcon_connection_settings_config",
                "Can change game server connection settings config",
            ),
            (
                "can_view_rcon_server_settings_config",
                "Can view general CRCON server settings",
            ),
            (
                "can_change_rcon_server_settings_config",
                "Can change general CRCON server settings",
            ),
            ("can_view_scorebot_config", "Can view scorebot config"),
            ("can_change_scorebot_config", "Can change scorebot config"),
            (
                "can_view_standard_broadcast_messages",
                "Can view shared broadcast messages",
            ),
            (
                "can_change_standard_broadcast_messages",
                "Can change shared broadcast messages",
            ),
            (
                "can_view_standard_punishment_messages",
                "Can view shared punishment messages",
            ),
            (
                "can_change_standard_punishment_messages",
                "Can change shared punishment messages",
            ),
            ("can_view_standard_welcome_messages", "Can view shared welcome messages"),
            (
                "can_change_standard_welcome_messages",
                "Can change shared welcome messages",
            ),
            ("can_view_steam_config", "Can view steam API config"),
            ("can_change_steam_config", "Can change steam API config"),
            (
                "can_view_vac_game_bans_config",
                "Can view VAC/Gameban ban on connect config",
            ),
            (
                "can_change_vac_game_bans_config",
                "Can change VAC/Gameban ban on connect config",
            ),
            (
                "can_view_admin_pings_discord_webhooks_config",
                "Can view Discord admin ping config",
            ),
            (
                "can_change_admin_pings_discord_webhooks_config",
                "Can change Discord admin ping config",
            ),
            ("can_view_audit_discord_webhooks_config", "Can view Discord audit config"),
            (
                "can_change_audit_discord_webhooks_config",
                "Can change Discord audit config",
            ),
            (
                "can_view_camera_discord_webhooks_config",
                "Can view Discord admin cam notification config",
            ),
            (
                "can_change_camera_discord_webhooks_config",
                "Can change Discord admin cam notification config",
            ),
            (
                "can_view_chat_discord_webhooks_config",
                "Can view Discord chat notification config",
            ),
            (
                "can_change_chat_discord_webhooks_config",
                "Can change Discord chat notification config",
            ),
            (
                "can_view_kills_discord_webhooks_config",
                "Can view Discord team/teamkill notification config",
            ),
            (
                "can_change_kills_discord_webhooks_config",
                "Can change Discord team/teamkill notification config",
            ),
            (
                "can_view_watchlist_discord_webhooks_config",
                "Can view Discord player watchlist notification config",
            ),
            (
                "can_change_watchlist_discord_webhooks_config",
                "Can change Discord player watchlist notification config",
            ),
            (
                "can_restart_webserver",
                "Can restart the webserver (Not a complete Docker restart)",
            ),
<<<<<<< HEAD
            ("can_view_message_on_connect_config", "Can view message on connect config")
            ("can_change_message_on_connect_config", "Can change message on connect config")
=======
            ("can_view_chat_commands_config", "Can view the chat commands config"),
            ("can_change_chat_commands_config", "Can change the chat commands config"),
            ("can_view_log_stream_config", "Can view the Log Stream config"),
            ("can_change_log_stream_config", "Can change the Log Stream config"),
            ("can_view_blacklists", "Can view available blacklists"),
            ("can_add_blacklist_records", "Can add players to blacklists"),
            (
                "can_change_blacklist_records",
                "Can unblacklist players and edit blacklist records",
            ),
            ("can_delete_blacklist_records", "Can delete blacklist records"),
            ("can_create_blacklists", "Can create blacklists"),
            ("can_change_blacklists", "Can change blacklists"),
            ("can_delete_blacklists", "Can delete blacklists"),
            ("can_change_game_layout", "Can change game layout"),
>>>>>>> 91f6b3cd
        )<|MERGE_RESOLUTION|>--- conflicted
+++ resolved
@@ -423,10 +423,6 @@
                 "can_restart_webserver",
                 "Can restart the webserver (Not a complete Docker restart)",
             ),
-<<<<<<< HEAD
-            ("can_view_message_on_connect_config", "Can view message on connect config")
-            ("can_change_message_on_connect_config", "Can change message on connect config")
-=======
             ("can_view_chat_commands_config", "Can view the chat commands config"),
             ("can_change_chat_commands_config", "Can change the chat commands config"),
             ("can_view_log_stream_config", "Can view the Log Stream config"),
@@ -442,5 +438,12 @@
             ("can_change_blacklists", "Can change blacklists"),
             ("can_delete_blacklists", "Can delete blacklists"),
             ("can_change_game_layout", "Can change game layout"),
->>>>>>> 91f6b3cd
+            (
+                "can_view_message_on_connect_config",
+                "Can view message on connect config",
+            ),
+            (
+                "can_change_message_on_connect_config",
+                "Can change message on connect config",
+            ),
         )