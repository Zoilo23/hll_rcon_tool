import inspect
import logging
import json
import datetime
from functools import wraps

from dateutil import parser
from django.shortcuts import render
from django.http import JsonResponse
from django.views.decorators.csrf import csrf_exempt
from django.http import HttpResponse

from rcon.recorded_commands import RecordedRcon
from rcon.commands import CommandFailedError
from rcon.settings import SERVER_INFO
from rcon.player_history import (
    get_players_by_appearance, 
    add_player_to_blacklist, 
    remove_player_from_blacklist,
    get_player_profile,
    add_flag_to_player,
    remove_flag,
)
from rcon.user_config import AutoBroadcasts, InvalidConfigurationError
from rcon.cache_utils import RedisCached, get_redis_pool
from .discord import send_to_discord_audit
from .auth import login_required

logger = logging.getLogger('rconweb')




# TODO this does not work if's there a second reverse proxy on the host of docker
# TODO Remove when user accounts are implemented
def get_client_ip(request):
    x_forwarded_for = request.META.get('HTTP_X_FORWARDED_FOR')
    if x_forwarded_for:
        ip = x_forwarded_for.split(',')[0]
    else:
        ip = request.META.get('REMOTE_ADDR')
    return ip

def _get_data(request):
    try:
        data = json.loads(request.body)
    except json.JSONDecodeError:
        data = request.GET
    return data

@csrf_exempt
@login_required
def clear_cache(request):
    res = RedisCached.clear_all_caches(get_redis_pool())
    send_to_discord_audit("Clear cache", request.user.username)
    return JsonResponse({
        "result": res,
        "command": "clear_cache",
        "arguments": None,
        "failed": res is None
    })

@csrf_exempt
@login_required
def get_auto_broadcasts_config(request):
    failed = False
    config = None
    
    try:
        broadcasts = AutoBroadcasts()
        config = {
            'messages': ["{} {}".format(m[0], m[1]) for m in broadcasts.get_messages()],
            'randomized': broadcasts.get_randomize(),
            'enabled': broadcasts.get_enabled()
        }
    except:
        logger.exception("Error fetch broadcasts config")
        failed = True

    return JsonResponse({
        "result": config,
        "command": "get_auto_broadcasts_config",
        "arguments": None,
        "failed": failed
    })

@csrf_exempt
@login_required
def set_auto_broadcasts_config(request):
    failed = False
    res = None
    data = _get_data(request)
    broadcasts = AutoBroadcasts()
    config_keys = {
        'messages': broadcasts.set_messages, 
        'randomized': broadcasts.set_randomize, 
        'enabled': broadcasts.set_enabled,
    }
    try:
        for k, v in data.items():
            if k in config_keys:
                config_keys[k](v)
                send_to_discord_audit("Auto broadcast {}: {}".format(k, v), request.user.username)
    except InvalidConfigurationError as e:
        failed = True
        res = str(e)

    return JsonResponse({
        "result": res,
        "command": "set_auto_broadcasts_config",
        "arguments": data,
        "failed": failed
    })


@csrf_exempt
@login_required
def get_player(request):
    data = _get_data(request)
    res = {}
    try:
        res = get_player_profile(data['steam_id_64'], nb_sessions=data.get('nb_sessions'))
        failed = bool(res)
    except:
        logger.exception("Unable to get player %s", data)
        failed = True

    return JsonResponse({
        "result": res,
        "command": "get_player_profile",
        "arguments": data,
        "failed": failed
    })


@csrf_exempt
<<<<<<< HEAD
def flag_player(request):
    data = _get_data(request)
    res = None
    try:
        res = add_flag_to_player(steam_id_64=data['steam_id_64'], flag=data['flag'])
        send_to_discord_audit("Flagged '{steamid}' '{names}' with '{flag}': '{comment}'".format(
            data['steam_id_64']), get_client_ip(request))
    except KeyError:
        logger.warning("Missing parameters")
        # TODO return 400
    except CommandFailedError:
        logger.exception("Failed to flag")
    return JsonResponse({
        "result": res,
        "command": "flag_player",
        "arguments": data,
        "failed": not res
    })
   
@csrf_exempt
def unflag_player(request):
    # Note is this really not restful
    data = _get_data(request)
    res = None
    try:
        res = remove_flag(data['flag_id'])
        send_to_discord_audit("Remove flag '{}'".format(
            data['flag_id']), get_client_ip(request))
    except KeyError:
        logger.warning("Missing parameters")
        # TODO return 400
    except CommandFailedError:
        logger.exception("Failed to remove flag")
    return JsonResponse({
        "result": res,
        "command": "flag_player",
        "arguments": data,
        "failed": not res
    })
   

@csrf_exempt
=======
@login_required
>>>>>>> 8bbd5a13
def blacklist_player(request):
    data = _get_data(request)
    res = {}
    try:
<<<<<<< HEAD
        created=self.created
=======
        send_to_discord_audit("Blacklist '{}' for '{}'".format(data['steam_id_64'], data['reason']), request.user.username)
>>>>>>> 8bbd5a13
        add_player_to_blacklist(data['steam_id_64'], data['reason'])
        failed = False
    except:
        logger.exception("Unable to blacklist player")
        failed = True

    return JsonResponse({
        "result": res,
        "command": "players_history",
        "arguments": data,
        "failed": failed
    })


@csrf_exempt
@login_required
def unblacklist_player(request):
    data = _get_data(request)
    res = {}
    try:
        send_to_discord_audit("Unblacklist '{}' for ''".format(data['steam_id_64']), request.user.username)
        remove_player_from_blacklist(data['steam_id_64'])
        failed = False
    except:
        logger.exception("Unable to unblacklist player")
        failed = True

    return JsonResponse({
        "result": res,
        "command": "players_history",
        "arguments": data,
        "failed": failed
    })


@csrf_exempt
@login_required
def players_history(request):
    try:
        data = json.loads(request.body)
    except json.JSONDecodeError:
        data = request.GET

    type_map = {
        "last_seen_from": parser.parse,
        "last_seen_till": parser.parse,
        "player_name": str, 
        "blacklisted": bool, 
        "steam_id_64": str,
        "page": int,
        "page_size": int
    }

    try:
        arguments = {}
        for k, v in data.items():
            if k not in type_map:
                continue
            arguments[k] = type_map[k](v)

        res = get_players_by_appearance(**arguments)
        failed = False
    except:
        logger.exception("Unable to get player history")
        res = {}
        failed = True

    return JsonResponse({
        "result": res,
        "command": "players_history",
        "arguments": data,
        "failed": failed
    })


def audit(func_name, request, arguments):
    to_audit = [
        'do_',
        'set_',
        'switch'
    ]

    try:
        if any(func_name.startswith(s) for s in to_audit):
            send_to_discord_audit("{} {}".format(func_name, arguments), request.user.username)
        else:
            logger.debug("%s is not set for audit", func_name)
    except:
        logger.exception("Can't send audit log")
        
# This is were all the RCON commands are turned into HTTP endpoints
def wrap_method(func, parameters):
    @csrf_exempt
    @login_required
    @wraps(func)
    def wrapper(request):
        logger = logging.getLogger('rconweb')
        arguments = {}
        data = {}
        failure = False
        data = _get_data(request)
 
        for pname, param in parameters.items():
            if pname == 'by':
                arguments[pname] = request.user.username
            elif param.default != inspect._empty:
                arguments[pname] = data.get(pname)
            else:
                try:
                    arguments[pname] = data[pname]
                except KeyError:
                    # TODO raise 400
                    raise

        try:
            logger.debug("%s %s", func.__name__, arguments)
            res = func(**arguments)
        except CommandFailedError:
            failure = True
            res = None

        audit(func.__name__, request, arguments)
        #logger.debug("%s %s -> %s", func.__name__, arguments, res)
        return JsonResponse({
            "result": res,
            "command": func.__name__,
            "arguments": data,
            "failed": failure
        })
    return wrapper


ctl = RecordedRcon(
    SERVER_INFO
)

def make_table(scoreboard):
    return '\n'.join(
        ["Rank  Name                  Ratio Kills Death"] + [
        f"{('#'+ str(idx+1)).ljust(6)}{obj['player'].ljust(22)}{obj['ratio'].ljust(6)}{str(obj['(real) kills']).ljust(6)}{str(obj['(real) death']).ljust(5)}"  
        for idx, obj in enumerate(scoreboard)]
    )

@csrf_exempt
def text_scoreboard(request):
    try:
        minutes = abs(int(request.GET.get('minutes')))
    except (ValueError, KeyError, TypeError):
        minutes = 180

    name = ctl.get_name()
    scoreboard = ctl.get_scoreboard(minutes, "ratio")
    text = make_table(scoreboard)
    scoreboard = ctl.get_scoreboard(minutes, "(real) kills")
    text2 = make_table(scoreboard)

    return HttpResponse(
        f'''<div>
        <h1>{name}</h1>
        <h1>Scoreboard (last {minutes} min. 2min delay)</h1>
        <h6>Real death only (redeploy / suicides not included). Kills counted only if player is not revived</h6>
        <p>
        See for last:
        <a href="/api/scoreboard?minutes=120">120 min</a>
        <a href="/api/scoreboard?minutes=90">90 min</a>
        <a href="/api/scoreboard?minutes=60">60 min</a>
        <a href="/api/scoreboard?minutes=30">30 min</a>
        </p>
        <div style="float:left; margin-right:20px"><h3>By Ratio</h3><pre>{text}</pre></div>
        <div style="float:left; margin-left:20px"><h3>By Kills</h3><pre>{text2}</pre></div>
        </div>
        '''
    )

PREFIXES_TO_EXPOSE = [
    'get_', 'set_', 'do_'
]

commands = [
    ("player", get_player),
    ("players_history", players_history),
    ("blacklist_player", blacklist_player),
    ("unblacklist_player", unblacklist_player),
    ("scoreboard", text_scoreboard),
    ("get_auto_broadcasts_config", get_auto_broadcasts_config),
    ("set_auto_broadcasts_config", set_auto_broadcasts_config),
    ("clear_cache", clear_cache),
    ("flag_player", flag_player),
    ("unflag_player", unflag_player)
]

# Dynamically register all the methods from ServerCtl
for name, func in inspect.getmembers(ctl):
    if not any(name.startswith(prefix) for prefix in PREFIXES_TO_EXPOSE):
        continue

    commands.append(
        (name, wrap_method(func, inspect.signature(func).parameters))
    )<|MERGE_RESOLUTION|>--- conflicted
+++ resolved
@@ -134,7 +134,7 @@
 
 
 @csrf_exempt
-<<<<<<< HEAD
+@login_required
 def flag_player(request):
     data = _get_data(request)
     res = None
@@ -155,6 +155,7 @@
     })
    
 @csrf_exempt
+@login_required
 def unflag_player(request):
     # Note is this really not restful
     data = _get_data(request)
@@ -177,18 +178,12 @@
    
 
 @csrf_exempt
-=======
-@login_required
->>>>>>> 8bbd5a13
+@login_required
 def blacklist_player(request):
     data = _get_data(request)
     res = {}
     try:
-<<<<<<< HEAD
-        created=self.created
-=======
         send_to_discord_audit("Blacklist '{}' for '{}'".format(data['steam_id_64'], data['reason']), request.user.username)
->>>>>>> 8bbd5a13
         add_player_to_blacklist(data['steam_id_64'], data['reason'])
         failed = False
     except:
