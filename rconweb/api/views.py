--- conflicted
+++ resolved
@@ -134,10 +134,7 @@
 
 
 @csrf_exempt
-<<<<<<< HEAD
-@login_required
-=======
->>>>>>> 39d11969
+@login_required
 def flag_player(request):
     data = _get_data(request)
     res = None
@@ -166,10 +163,7 @@
     })
    
 @csrf_exempt
-<<<<<<< HEAD
-@login_required
-=======
->>>>>>> 39d11969
+@login_required
 def unflag_player(request):
     # Note is this really not restful
     data = _get_data(request)
@@ -193,10 +187,7 @@
    
 
 @csrf_exempt
-<<<<<<< HEAD
-@login_required
-=======
->>>>>>> 39d11969
+@login_required
 def blacklist_player(request):
     data = _get_data(request)
     res = {}
