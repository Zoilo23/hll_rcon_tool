--- conflicted
+++ resolved
@@ -29,94 +29,6 @@
     server_filter = data.get("server_filter")
     output = data.get("output")
 
-<<<<<<< HEAD
-    with enter_session() as sess:
-        names = []
-        name_filters = []
-
-        q = sess.query(LogLine)
-        if action and not exact_action:
-            q = q.filter(LogLine.type.ilike(f"%{action}%"))
-        elif action and exact_action:
-            q = q.filter(LogLine.type == action)
-
-        time_filter = []
-        if from_:
-            from_ = parser.parse(from_)
-            time_filter.append(LogLine.event_time >= from_)
-
-        if till:
-            till = parser.parse(till)
-            time_filter.append(LogLine.event_time <= till)
-
-        q = q.filter(and_(*time_filter))
-
-        if steam_id_64:
-            # Handle not found
-            player = (
-                sess.query(PlayerSteamID)
-                    .filter(PlayerSteamID.steam_id_64 == steam_id_64)
-                    .one_or_none()
-            )
-            id_ = player.id if player else 0
-            q = q.filter(
-                or_(LogLine.player1_steamid == id_, LogLine.player2_steamid == id_)
-            )
-
-        if player_name and not exact_player_match:
-            name_filters.extend(
-                [
-                    LogLine.player1_name.ilike("%{}%".format(player_name)),
-                    LogLine.player2_name.ilike("%{}%".format(player_name)),
-                ]
-            )
-        elif player_name and exact_player_match:
-            name_filters.extend(
-                [
-                    LogLine.player1_name == player_name,
-                    LogLine.player2_name == player_name,
-                ]
-            )
-
-        if name_filters:
-            q = q.filter(or_(*name_filters))
-
-        if server_filter:
-            q = q.filter(LogLine.server == server_filter)
-
-        res = (
-            q.order_by(
-                LogLine.event_time.desc()
-                if time_sort == "desc"
-                else LogLine.event_time.asc()
-            ).limit(limit).all()
-        )
-
-        lines = []
-        for r in res:
-            r = r.to_dict()
-            if output != "CSV" and output != "csv":
-                r["event_time"] = r["event_time"].timestamp()
-            else:
-                del r["id"]
-                del r["version"]
-                del r["creation_time"]
-                del r["raw"]
-                print(r)
-            lines.append(r)
-
-        if output != "CSV" and output != "csv":
-            return api_response(
-                lines,
-                command="get_historical_logs",
-                arguments=dict(limit=limit, player_name=player_name, action=action),
-                failed=False,
-            )
-
-        return api_csv_response(lines, "log.csv",
-                                ["event_time", "type", "player_name", "player1_id",
-                                 "player2_name", "player2_id", "content", "server"])
-=======
     if till:
         till = parser.parse(till)
     if from_:
@@ -134,16 +46,18 @@
         exact_action=exact_action,
         server_filter=server_filter,
     )
+   if output != "CSV" and output != "csv":
+            return api_response(
+                lines,
+                command="get_historical_logs",
+                arguments=dict(limit=limit, player_name=player_name, action=action),
+                failed=False,
+            )
 
-    return api_response(
-        lines,
-        command="get_historical_logs",
-        arguments=dict(limit=limit, player_name=player_name, action=action),
-        failed=False,
-    )
->>>>>>> ffe6f160
-
-
+    return api_csv_response(lines, "log.csv",
+                        ["event_time", "type", "player_name", "player1_id",
+                        "player2_name", "player2_id", "content", "server"])
+     
 @csrf_exempt
 @login_required
 def get_recent_logs(request):
