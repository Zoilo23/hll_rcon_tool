--- conflicted
+++ resolved
@@ -1,20 +1,6 @@
 from django.urls import path
 
-<<<<<<< HEAD
-from . import views
-from . import auth
-from . import services
-from . import multi_servers
-from . import logs
-from . import vips
-from . import scoreboards
-from . import history
-from . import votemap
-from . import auto_settings
-from . import server_stats
-=======
 from rcon import scoreboard
->>>>>>> 000ba862
 
 from . import (auth, auto_settings, history, logs, multi_servers, scoreboards,
                services, views, vips, votemap)
