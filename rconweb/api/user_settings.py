from logging import getLogger

from django.contrib.auth.decorators import permission_required
from django.views.decorators.csrf import csrf_exempt

from rcon.user_config.auto_broadcast import AutoBroadcastUserConfig
from rcon.user_config.auto_kick import AutoVoteKickUserConfig
from rcon.user_config.auto_mod_level import AutoModLevelUserConfig
from rcon.user_config.auto_mod_no_leader import AutoModNoLeaderUserConfig
from rcon.user_config.auto_mod_seeding import AutoModSeedingUserConfig
from rcon.user_config.auto_mod_solo_tank import AutoModNoSoloTankUserConfig
from rcon.user_config.ban_tk_on_connect import BanTeamKillOnConnectUserConfig
from rcon.user_config.camera_notification import CameraNotificationUserConfig
from rcon.user_config.chat_commands import ChatCommandsUserConfig
from rcon.user_config.expired_vips import ExpiredVipsUserConfig
from rcon.user_config.gtx_server_name import GtxServerNameChangeUserConfig
from rcon.user_config.log_line_webhooks import LogLineWebhookUserConfig
<<<<<<< HEAD
from rcon.user_config.message_on_connect import MessageOnConnectUserConfig
=======
from rcon.user_config.log_stream import LogStreamUserConfig
>>>>>>> 91f6b3cd
from rcon.user_config.name_kicks import NameKickUserConfig
from rcon.user_config.rcon_connection_settings import RconConnectionSettingsUserConfig
from rcon.user_config.rcon_server_settings import RconServerSettingsUserConfig
from rcon.user_config.real_vip import RealVipUserConfig
from rcon.user_config.scorebot import ScorebotUserConfig
from rcon.user_config.standard_messages import (
    StandardBroadcastMessagesUserConfig,
    StandardPunishmentMessagesUserConfig,
    StandardWelcomeMessagesUserConfig,
    get_all_message_types,
)
from rcon.user_config.steam import SteamUserConfig
from rcon.user_config.vac_game_bans import VacGameBansUserConfig
from rcon.user_config.vote_map import VoteMapUserConfig
from rcon.user_config.webhooks import (
    AdminPingWebhooksUserConfig,
    AuditWebhooksUserConfig,
    CameraWebhooksUserConfig,
    ChatWebhooksUserConfig,
    KillsWebhooksUserConfig,
    WatchlistWebhooksUserConfig,
    get_all_hook_types,
)

from .auth import api_response, login_required
from .decorators import require_http_methods

logger = getLogger(__name__)


@csrf_exempt
@login_required()
@require_http_methods(["GET"])
def describe_votemap_config(request):
    command_name = "get_votemap_config"

    return api_response(
        result=VoteMapUserConfig.model_json_schema(),
        command=command_name,
        failed=False,
    )


@csrf_exempt
@login_required()
@require_http_methods(["GET"])
def describe_auto_broadcasts_config(request):
    command_name = "describe_auto_broadcasts_config"
    return api_response(
        result=AutoBroadcastUserConfig.model_json_schema(),
        command=command_name,
        failed=False,
    )


@csrf_exempt
@login_required()
@require_http_methods(["GET"])
def describe_votekick_autotoggle_config(request):
    command_name = "describe_votekick_autotoggle_config"

    return api_response(
        result=AutoVoteKickUserConfig.model_json_schema(),
        command=command_name,
        failed=False,
    )


@csrf_exempt
@login_required()
@require_http_methods(["GET"])
def describe_auto_mod_level_config(request):
    command_name = "describe_auto_mod_level_config"

    return api_response(
        result=AutoModLevelUserConfig.model_json_schema(),
        command=command_name,
        failed=False,
    )


@csrf_exempt
@login_required()
@require_http_methods(["GET"])
def describe_auto_mod_no_leader_config(request):
    command_name = "describe_auto_mod_no_leader_config"

    return api_response(
        result=AutoModNoLeaderUserConfig.model_json_schema(),
        command=command_name,
        failed=False,
    )


@csrf_exempt
@login_required()
@require_http_methods(["GET"])
def describe_auto_mod_seeding_config(request):
    command_name = "describe_auto_mod_seeding_config"

    return api_response(
        result=AutoModSeedingUserConfig.model_json_schema(),
        command=command_name,
        failed=False,
    )


@csrf_exempt
@login_required()
@require_http_methods(["GET"])
def describe_auto_mod_solo_tank_config(request):
    command_name = "describe_auto_mod_solo_tank_config"

    return api_response(
        result=AutoModNoSoloTankUserConfig.model_json_schema(),
        command=command_name,
        failed=False,
    )


@csrf_exempt
@login_required()
@require_http_methods(["GET"])
def describe_tk_ban_on_connect_config(request):
    command_name = "describe_tk_ban_on_connect_config"

    return api_response(
        result=BanTeamKillOnConnectUserConfig.model_json_schema(),
        command=command_name,
        failed=False,
    )


@csrf_exempt
@login_required()
@require_http_methods(["GET"])
def describe_camera_notification_config(request):
    command_name = "describe_camera_notification_config"

    return api_response(
        result=CameraNotificationUserConfig.model_json_schema(),
        command=command_name,
        failed=False,
    )


@csrf_exempt
@login_required()
@require_http_methods(["GET"])
def describe_expired_vip_config(request):
    command_name = "describe_expired_vip_config"

    return api_response(
        result=ExpiredVipsUserConfig.model_json_schema(),
        command=command_name,
        failed=False,
    )


@csrf_exempt
@login_required()
@require_http_methods(["GET"])
def describe_server_name_change_config(request):
    command_name = "describe_server_name_change_config"

    return api_response(
        result=GtxServerNameChangeUserConfig.model_json_schema(),
        command=command_name,
        failed=False,
    )


@csrf_exempt
@login_required()
@require_http_methods(["GET"])
def describe_log_line_webhook_config(request):
    command_name = "describe_log_line_webhook_config"

    return api_response(
        result=LogLineWebhookUserConfig.model_json_schema(),
        command=command_name,
        failed=False,
    )


@csrf_exempt
@login_required()
@require_http_methods(["GET"])
def describe_name_kick_config(request):
    command_name = "describe_name_kick_config"

    return api_response(
        result=NameKickUserConfig.model_json_schema(),
        command=command_name,
        failed=False,
    )


@csrf_exempt
@login_required()
@require_http_methods(["GET"])
def describe_rcon_connection_settings_config(request):
    command_name = "describe_rcon_connection_settings_config"

    return api_response(
        result=RconConnectionSettingsUserConfig.model_json_schema(),
        command=command_name,
        failed=False,
    )


@csrf_exempt
@login_required()
@require_http_methods(["GET"])
def describe_rcon_server_settings_config(request):
    command_name = "describe_rcon_server_settings_config"

    return api_response(
        result=RconServerSettingsUserConfig.model_json_schema(),
        command=command_name,
        failed=False,
    )


@csrf_exempt
@login_required()
@require_http_methods(["GET"])
def describe_scorebot_config(request):
    command_name = "describe_scorebot_config"

    try:
        config = ScorebotUserConfig.load_from_db()
    except Exception as e:
        logger.exception(e)
        return api_response(command=command_name, error=str(e), failed=True)

    return api_response(
        result=ScorebotUserConfig.model_json_schema(),
        command=command_name,
        failed=False,
    )


@csrf_exempt
@login_required()
@require_http_methods(["GET"])
def describe_standard_broadcast_messages(request):
    command_name = "describe_standard_broadcast_messages"

    return api_response(
        result=StandardBroadcastMessagesUserConfig.model_json_schema(),
        command=command_name,
        failed=False,
    )


@csrf_exempt
@login_required()
@require_http_methods(["GET"])
def describe_standard_punishments_messages(request):
    command_name = "describe_standard_punishments_messages"

    return api_response(
        result=StandardPunishmentMessagesUserConfig.model_json_schema(),
        command=command_name,
        failed=False,
    )


@csrf_exempt
@login_required()
@require_http_methods(["GET"])
def describe_standard_welcome_messages(request):
    command_name = "describe_standard_welcome_messages"

    return api_response(
        result=StandardWelcomeMessagesUserConfig.model_json_schema(),
        command=command_name,
        failed=False,
    )


@csrf_exempt
@login_required()
@permission_required(
    {
        "api.can_view_standard_broadcast_messages",
        "api.can_view_standard_punishment_messages",
        "api.can_view_standard_welcome_messages",
    }
)
@require_http_methods(["GET"])
def get_all_standard_message_config(request):
    command_name = "get_all_standard_message_config"

    try:
        res = get_all_message_types(as_dict=True)
    except Exception as e:
        logger.exception(e)
        return api_response(command=command_name, error=str(e), failed=True)

    return api_response(
        result=res,
        command=command_name,
        failed=False,
    )


@csrf_exempt
@login_required()
@require_http_methods(["GET"])
def describe_steam_config(request):
    command_name = "describe_steam_config"

    return api_response(
        result=SteamUserConfig.model_json_schema(),
        command=command_name,
        failed=False,
    )


@csrf_exempt
@login_required()
@require_http_methods(["GET"])
def describe_vac_game_bans_config(request):
    command_name = "describe_vac_game_bans_config"

    return api_response(
        result=VacGameBansUserConfig.model_json_schema(),
        command=command_name,
        failed=False,
    )


@csrf_exempt
@login_required()
@require_http_methods(["GET"])
def describe_admin_pings_discord_webhooks_config(request):
    command_name = "describe_admin_pings_discord_webhooks_config"

    return api_response(
        result=AdminPingWebhooksUserConfig.model_json_schema(),
        command=command_name,
        failed=False,
    )


@csrf_exempt
@login_required()
@require_http_methods(["GET"])
def describe_audit_discord_webhooks_config(request):
    command_name = "describe_audit_discord_webhooks_config"

    return api_response(
        result=AuditWebhooksUserConfig.model_json_schema(),
        command=command_name,
        failed=False,
    )


@csrf_exempt
@login_required()
@require_http_methods(["GET"])
def describe_camera_discord_webhooks_config(request):
    command_name = "describe_camera_discord_webhooks_config"

    return api_response(
        result=CameraWebhooksUserConfig.model_json_schema(),
        command=command_name,
        failed=False,
    )


@csrf_exempt
@login_required()
@require_http_methods(["GET"])
def describe_chat_discord_webhooks_config(request):
    command_name = "describe_chat_discord_webhooks_config"

    return api_response(
        result=ChatWebhooksUserConfig.model_json_schema(),
        command=command_name,
        failed=False,
    )


@csrf_exempt
@login_required()
@require_http_methods(["GET"])
def describe_kills_discord_webhooks_config(request):
    command_name = "describe_kills_discord_webhooks_config"

    return api_response(
        result=KillsWebhooksUserConfig.model_json_schema(),
        command=command_name,
        failed=False,
    )


@csrf_exempt
@login_required()
@require_http_methods(["GET"])
def describe_watchlist_discord_webhooks_config(request):
    command_name = "describe_watchlist_discord_webhooks"

    return api_response(
        result=WatchlistWebhooksUserConfig.model_json_schema(),
        command=command_name,
        failed=False,
    )


@csrf_exempt
@login_required()
@require_http_methods(["GET"])
def describe_chat_commands_config(request):
    command_name = "describe_chat_commands_config"

    return api_response(
        result=ChatCommandsUserConfig.model_json_schema(),
        command=command_name,
        failed=False,
    )


@csrf_exempt
@login_required()
@require_http_methods(["GET"])
def describe_log_stream_config(request):
    command_name = "describe_log_stream_config"

    return api_response(
        result=LogStreamUserConfig.model_json_schema(),
        command=command_name,
        failed=False,
    )


@csrf_exempt
@login_required()
<<<<<<< HEAD
@permission_required("api.can_view_message_on_connect_config", raise_exception=True)
def get_message_on_connect_config(request):
    command_name = "get_message_on_connect_config"

    try:
        config = MessageOnConnectUserConfig.load_from_db()
    except Exception as e:
        logger.exception(e)
        return api_response(command=command_name, error=str(e), failed=True)

    return api_response(
        result=config.model_dump(),
        command=command_name,
        failed=False,
    )


@csrf_exempt
@login_required()
def describe_message_on_connect_config(request):
    command_name = "describe_message_on_connect_config"

    return api_response(
        result=MessageOnConnectUserConfig.model_json_schema(),
        command=command_name,
        failed=False,
    )


@csrf_exempt
@login_required()
@permission_required("api.can_change_message_on_connect_config", raise_exception=True)
def validate_message_on_connect_config(request):
    command_name = "validate_message_on_connect_config"
    data = _get_data(request)

    response = _validate_user_config(
        MessageOnConnectUserConfig,
        data=data,
        command_name=command_name,
        dry_run=True,
    )

    if response:
        return response

    return api_response(
        result=True,
        command=command_name,
        arguments=data,
        failed=False,
    )


@csrf_exempt
@login_required()
@permission_required("api.can_change_message_on_connect_config", raise_exception=True)
@record_audit
def set_message_on_connect_config(request):
    command_name = "set_message_on_connect_config"
    cls = MessageOnConnectUserConfig
    data = _get_data(request)

    response = _audit_user_config_differences(
        cls, data, command_name, request.user.username
    )

    if response:
        return response

    return api_response(
        result=True,
        command=command_name,
        arguments=data,
        failed=False,
    )


@csrf_exempt
@login_required()
@permission_required("api.can_view_expired_vip_config", raise_exception=True)
def get_expired_vip_config(request):
    command_name = "get_expired_vip_config"
=======
@permission_required(
    {
        "api.can_view_admin_pings_discord_webhooks_config",
        "api.can_view_audit_discord_webhooks_config",
        "api.can_view_camera_discord_webhooks_config",
        "api.can_view_chat_discord_webhooks_config",
        "api.can_view_kills_discord_webhooks_config",
        "api.can_view_watchlist_discord_webhooks_config",
    },
    raise_exception=True,
)
@require_http_methods(["GET"])
def get_all_discord_webhooks_config(request):
    command_name = "get_all_discord_webhooks"
>>>>>>> 91f6b3cd

    error_msg = None
    try:
        hooks = get_all_hook_types(as_dict=True)
        return api_response(result=hooks, command=command_name, failed=False)
    except Exception as e:
        error_msg = str(e)
        return api_response(command=command_name, error=error_msg)


@csrf_exempt
@login_required()
@require_http_methods(["GET"])
def describe_real_vip_config(request):
    command_name = "describe_real_vip_config"

    return api_response(
        result=RealVipUserConfig.model_json_schema(),
        command=command_name,
        failed=False,
    )<|MERGE_RESOLUTION|>--- conflicted
+++ resolved
@@ -15,11 +15,8 @@
 from rcon.user_config.expired_vips import ExpiredVipsUserConfig
 from rcon.user_config.gtx_server_name import GtxServerNameChangeUserConfig
 from rcon.user_config.log_line_webhooks import LogLineWebhookUserConfig
-<<<<<<< HEAD
+from rcon.user_config.log_stream import LogStreamUserConfig
 from rcon.user_config.message_on_connect import MessageOnConnectUserConfig
-=======
-from rcon.user_config.log_stream import LogStreamUserConfig
->>>>>>> 91f6b3cd
 from rcon.user_config.name_kicks import NameKickUserConfig
 from rcon.user_config.rcon_connection_settings import RconConnectionSettingsUserConfig
 from rcon.user_config.rcon_server_settings import RconServerSettingsUserConfig
@@ -460,91 +457,6 @@
 
 @csrf_exempt
 @login_required()
-<<<<<<< HEAD
-@permission_required("api.can_view_message_on_connect_config", raise_exception=True)
-def get_message_on_connect_config(request):
-    command_name = "get_message_on_connect_config"
-
-    try:
-        config = MessageOnConnectUserConfig.load_from_db()
-    except Exception as e:
-        logger.exception(e)
-        return api_response(command=command_name, error=str(e), failed=True)
-
-    return api_response(
-        result=config.model_dump(),
-        command=command_name,
-        failed=False,
-    )
-
-
-@csrf_exempt
-@login_required()
-def describe_message_on_connect_config(request):
-    command_name = "describe_message_on_connect_config"
-
-    return api_response(
-        result=MessageOnConnectUserConfig.model_json_schema(),
-        command=command_name,
-        failed=False,
-    )
-
-
-@csrf_exempt
-@login_required()
-@permission_required("api.can_change_message_on_connect_config", raise_exception=True)
-def validate_message_on_connect_config(request):
-    command_name = "validate_message_on_connect_config"
-    data = _get_data(request)
-
-    response = _validate_user_config(
-        MessageOnConnectUserConfig,
-        data=data,
-        command_name=command_name,
-        dry_run=True,
-    )
-
-    if response:
-        return response
-
-    return api_response(
-        result=True,
-        command=command_name,
-        arguments=data,
-        failed=False,
-    )
-
-
-@csrf_exempt
-@login_required()
-@permission_required("api.can_change_message_on_connect_config", raise_exception=True)
-@record_audit
-def set_message_on_connect_config(request):
-    command_name = "set_message_on_connect_config"
-    cls = MessageOnConnectUserConfig
-    data = _get_data(request)
-
-    response = _audit_user_config_differences(
-        cls, data, command_name, request.user.username
-    )
-
-    if response:
-        return response
-
-    return api_response(
-        result=True,
-        command=command_name,
-        arguments=data,
-        failed=False,
-    )
-
-
-@csrf_exempt
-@login_required()
-@permission_required("api.can_view_expired_vip_config", raise_exception=True)
-def get_expired_vip_config(request):
-    command_name = "get_expired_vip_config"
-=======
 @permission_required(
     {
         "api.can_view_admin_pings_discord_webhooks_config",
@@ -559,7 +471,6 @@
 @require_http_methods(["GET"])
 def get_all_discord_webhooks_config(request):
     command_name = "get_all_discord_webhooks"
->>>>>>> 91f6b3cd
 
     error_msg = None
     try:
@@ -580,4 +491,16 @@
         result=RealVipUserConfig.model_json_schema(),
         command=command_name,
         failed=False,
+    )
+
+
+@csrf_exempt
+@login_required()
+def describe_message_on_connect_config(request):
+    command_name = "describe_message_on_connect_config"
+
+    return api_response(
+        result=MessageOnConnectUserConfig.model_json_schema(),
+        command=command_name,
+        failed=False,
     )