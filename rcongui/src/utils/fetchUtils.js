--- conflicted
+++ resolved
@@ -100,16 +100,14 @@
   return response.json();
 }
 
-<<<<<<< HEAD
-export { postData, showResponse, get, handle_http_errors, PermissionError, LoginError };
-=======
 async function sendAction(command, parameters) {
   return postData(`${process.env.REACT_APP_API_URL}${command}`, parameters).then(
     (res) => showResponse(res, command, true)
-  ).catch(error => toast.error("Unable to connect to API " + error));
+  ).catch(handle_http_errors)
 }
 
 
-export { postData, showResponse, sendAction };
->>>>>>> 03e95b80
+export { postData, showResponse, get, handle_http_errors, PermissionError, LoginError, sendAction };
 
+
+
