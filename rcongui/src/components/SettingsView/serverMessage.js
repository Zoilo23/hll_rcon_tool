import React from "react";
import {
  Grid, TextField, Button, jssPreset
} from "@material-ui/core";
import Autocomplete from '@material-ui/lab/Autocomplete';
import SplitButton from '../splitButton'
import TextHistory from '../textHistory'


<<<<<<< HEAD
const ServerMessage = ({ classes, type, value, setValue, onSave }) => {
  const textHistory = new TextHistory(type)

  return <Grid container xs={12}>
    <Grid item xs={12} className={classes.paddingBottom}>
    <Autocomplete
        freeSolo
        options={textHistory.getTexts()}
        inputValue={value}
        onInputChange={(e, value) => setValue(value)}
        renderInput={(params) => (
          <TextField multiline rows="4" {...params} label={type} margin="normal" variant="outlined" helperText={`Due to HLL limitations we can't know the current ${type}`} />
        )}
      />
    </Grid>
    <Grid item xs={12}>
      <SplitButton options={[`Set ${type}`, `Set ${type} and save as template`, "Save as template"]} clickHandlers={[() => onSave(value), () => { textHistory.saveText(value); onSave(value)}, () => textHistory.saveText(value)]} buttonProps={{variant: "outlined"}} />
=======
const ServerMessage = ({ classes, type, value, setValue, onSave }) => (
    <Grid container xs={12}>
      <Grid item xs={12} className={classes.paddingBottom}>
        <TextField
          fullWidth
          label={type}
          multiline
          rows="4"
          variant="outlined"
          helperText={`Due to HLL limitations we can't know the current ${type}. Supports same variables as for auto broadcasts.`}
          value={value}
          onChange={e => setValue(e.target.value)}
        />
      </Grid>
      <Grid item xs={12}>
        <Button fullWidth variant="outlined" onClick={() => onSave(value)}>Set {type}</Button>
      </Grid>
>>>>>>> 880f8e18
    </Grid>
  </Grid>
}

export default ServerMessage<|MERGE_RESOLUTION|>--- conflicted
+++ resolved
@@ -7,7 +7,6 @@
 import TextHistory from '../textHistory'
 
 
-<<<<<<< HEAD
 const ServerMessage = ({ classes, type, value, setValue, onSave }) => {
   const textHistory = new TextHistory(type)
 
@@ -19,31 +18,13 @@
         inputValue={value}
         onInputChange={(e, value) => setValue(value)}
         renderInput={(params) => (
-          <TextField multiline rows="4" {...params} label={type} margin="normal" variant="outlined" helperText={`Due to HLL limitations we can't know the current ${type}`} />
+          <TextField multiline rows="4" {...params} label={type} margin="normal" variant="outlined" 
+          helperText={`Due to HLL limitations we can't know the current ${type}. Supports same variables as for auto broadcasts.`} />
         )}
       />
     </Grid>
     <Grid item xs={12}>
       <SplitButton options={[`Set ${type}`, `Set ${type} and save as template`, "Save as template"]} clickHandlers={[() => onSave(value), () => { textHistory.saveText(value); onSave(value)}, () => textHistory.saveText(value)]} buttonProps={{variant: "outlined"}} />
-=======
-const ServerMessage = ({ classes, type, value, setValue, onSave }) => (
-    <Grid container xs={12}>
-      <Grid item xs={12} className={classes.paddingBottom}>
-        <TextField
-          fullWidth
-          label={type}
-          multiline
-          rows="4"
-          variant="outlined"
-          helperText={`Due to HLL limitations we can't know the current ${type}. Supports same variables as for auto broadcasts.`}
-          value={value}
-          onChange={e => setValue(e.target.value)}
-        />
-      </Grid>
-      <Grid item xs={12}>
-        <Button fullWidth variant="outlined" onClick={() => onSave(value)}>Set {type}</Button>
-      </Grid>
->>>>>>> 880f8e18
     </Grid>
   </Grid>
 }
