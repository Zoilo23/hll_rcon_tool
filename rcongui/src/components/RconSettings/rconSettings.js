import React from 'react'
import {
    Grid, Typography, Button, TextField
} from "@material-ui/core"
import { range } from "lodash/util"
import Blacklist from "./blacklist"
import { showResponse, postData } from '../../utils/fetchUtils'
import { toast } from "react-toastify"
import _ from 'lodash'
import LinearProgress from "@material-ui/core/LinearProgress"
import Padlock from '../../components/SettingsView/padlock'
import WarningIcon from '@material-ui/icons/Warning';
import TextHistoryManager from './textHistoryManager'
import TextHistory from '../textHistory'

class RconSettings extends React.Component {

    constructor(props) {
        super(props)
        this.state = {
            messages: [],
            randomized: false,
            enabled: false,
        }

        this.loadBroadcastsSettings = this.loadBroadcastsSettings.bind(this)
        this.validate_messages = this.validate_messages.bind(this)
        this.save_messages = this.save_messages.bind(this)
        this.clearCache = this.clearCache.bind(this)
    }

    async loadBroadcastsSettings() {
        return fetch(`${process.env.REACT_APP_API_URL}get_auto_broadcasts_config`)
            .then((res) => showResponse(res, "get_auto_broadcasts_config", false))
            .then(data => !data.failed && this.setState({
                messages: data.result.messages,
                randomized: data.result.randomized,
                enabled: data.result.enabled
            }))
    }

    async saveBroadcastsSettings(data) {
        return postData(`${process.env.REACT_APP_API_URL}set_auto_broadcasts_config`,
            data
        )
            .then((res) => showResponse(res, "set_auto_broadcasts_config", true))
            .then(res => !res.failed && this.setState(data))
    }

    async clearCache() {
        return postData(`${process.env.REACT_APP_API_URL}clear_cache`, {})
            .then((res) => showResponse(res, "clear_cache", true))
    }

    validate_messages() {
        let hasErrors = false
        _.forEach(this.state.messages, m => {
            const split = _.split(m, ' ')

            if (_.isNaN(_.toNumber(split[0]))) {
                toast.error(`Invalid line, must start with number of seconds: ${m}`)
                hasErrors = true
            }
        })
        return !hasErrors
    }

    save_messages() {
        if (this.validate_messages()) {
            this.saveBroadcastsSettings({ messages: this.state.messages })
        }
    }

    componentDidMount() {
        this.loadBroadcastsSettings()
    }

    render() {
        const { messages, enabled, randomized } = this.state
        const { classes } = this.props 

        return (
            <Grid container className={classes.paper} spacing={3}>
                <Grid item xs={12}>
                    <h2>Advanced RCON settings</h2>
                </Grid>
                <Grid item xs={12}>
                    <Grid container justify="space-evenly">
                        <Grid item>
                            <Padlock handleChange={v => this.saveBroadcastsSettings({ enabled: v })} checked={enabled} label="Auto broadcast enabled" />
                        </Grid>
                        <Grid item>
                            <Padlock handleChange={v => this.saveBroadcastsSettings({ randomized: v })} checked={randomized} label="Randomized messages" />
                        </Grid>
<<<<<<< HEAD
                    </Grid>
                </Grid>
                <Grid item xs={12}>
                    <TextField
                        fullWidth
                        label="Auto broadcast messages"
                        multiline
                        rows={8}
                        value={_.join(messages, '\n')}
                        onChange={(e) => this.setState({ messages: _.split(e.target.value, '\n') })}
                        placeholder="Insert your messages here, one per line, with format: <number of seconds to display> <a message>"
                        variant="outlined"
                        helperText="You can use the following variables in the text (nextmap, maprotation, servername, onlineadmins, admins, owners, seniors, juniors, vips, randomvip) using the following syntax: 60 Welcome to {servername}. The next map is {nextmap}."
                    />
                </Grid>
                <Grid item xs={12}>
                    <Button fullWidth onClick={this.save_messages} variant="outlined">Save messages</Button>
                </Grid>
                <Grid item className={classes.paddingTop} justify="center" xs={12}>
                  <Typography variant="h5">
                      Blacklist player by Steam ID
                  </Typography>
                </Grid>
                <Blacklist
                    classes={classes}
                />
                <Grid item className={classes.paddingTop} justify="center" xs={12}>
                    <Typography variant="h5">
                        More options 
                    </Typography>
                </Grid>
                <Grid item xs={12} className={`${classes.padding} ${classes.margin}`} alignContent="center" justify="center" alignItems="center" className={classes.root}>
                        <Button color="secondary" variant="outlined" onClick={this.clearCache}>Clear application cache</Button>
=======
                    </Grid>

                    <Grid item xs={12}>
                        <TextField
                            fullWidth
                            label="Auto broadcast messages"
                            multiline
                            rows={8}
                            value={_.join(messages.map(m => m.replace(/\n/g, '\\n')), '\n')}
                            onChange={(e) => this.setState({ messages: _.split(e.target.value, '\n') })}
                            placeholder="Insert your messages here, one per line, with format: <number of seconds to display> <a message (write: \n if you want a line return)>"
                            variant="outlined"
                            helperText="You can use the following variables in the text (nextmap, maprotation, servername, onlineadmins, admins, owners, seniors, juniors, vips, randomvip) using the following syntax: 60 Welcome to {servername}. The next map is {nextmap}."
                        />
                    </Grid>
                    <Grid item xs={12}>
                        <Button fullWidth onClick={this.save_messages} variant="outlined">Save messages</Button>
                    </Grid>
                </Grid>
                <Grid container spacing={1} alignContent="center" justify="center" alignItems="center" className={classes.root}>
                    <Grid item xs={12} className={`${classes.padding} ${classes.margin}`}>
                        <TextHistoryManager classes={classes} />
                    </Grid>
                </Grid>
                <Grid container spacing={1} alignContent="center" justify="center" alignItems="center" className={classes.root}>
                    <Grid item xs={4} className={`${classes.padding} ${classes.margin}`}>
                        <Button fullWidth color="secondary" variant="outlined"  onClick={this.clearCache}>Clear application cache</Button>
                    </Grid>
>>>>>>> 435bc100
                </Grid>
            </Grid>
        )
    }
}


export default RconSettings<|MERGE_RESOLUTION|>--- conflicted
+++ resolved
@@ -92,7 +92,6 @@
                         <Grid item>
                             <Padlock handleChange={v => this.saveBroadcastsSettings({ randomized: v })} checked={randomized} label="Randomized messages" />
                         </Grid>
-<<<<<<< HEAD
                     </Grid>
                 </Grid>
                 <Grid item xs={12}>
@@ -101,12 +100,17 @@
                         label="Auto broadcast messages"
                         multiline
                         rows={8}
-                        value={_.join(messages, '\n')}
+                        value={_.join(messages.map(m => m.replace(/\n/g, '\\n')), '\n')}
                         onChange={(e) => this.setState({ messages: _.split(e.target.value, '\n') })}
-                        placeholder="Insert your messages here, one per line, with format: <number of seconds to display> <a message>"
+                        placeholder="Insert your messages here, one per line, with format: <number of seconds to display> <a message (write: \n if you want a line return)>"
                         variant="outlined"
                         helperText="You can use the following variables in the text (nextmap, maprotation, servername, onlineadmins, admins, owners, seniors, juniors, vips, randomvip) using the following syntax: 60 Welcome to {servername}. The next map is {nextmap}."
                     />
+                </Grid>
+                <Grid container spacing={1} alignContent="center" justify="center" alignItems="center" className={classes.root}>
+                    <Grid item xs={12} className={`${classes.padding} ${classes.margin}`}>
+                        <TextHistoryManager classes={classes} />
+                    </Grid>
                 </Grid>
                 <Grid item xs={12}>
                     <Button fullWidth onClick={this.save_messages} variant="outlined">Save messages</Button>
@@ -125,37 +129,7 @@
                     </Typography>
                 </Grid>
                 <Grid item xs={12} className={`${classes.padding} ${classes.margin}`} alignContent="center" justify="center" alignItems="center" className={classes.root}>
-                        <Button color="secondary" variant="outlined" onClick={this.clearCache}>Clear application cache</Button>
-=======
-                    </Grid>
-
-                    <Grid item xs={12}>
-                        <TextField
-                            fullWidth
-                            label="Auto broadcast messages"
-                            multiline
-                            rows={8}
-                            value={_.join(messages.map(m => m.replace(/\n/g, '\\n')), '\n')}
-                            onChange={(e) => this.setState({ messages: _.split(e.target.value, '\n') })}
-                            placeholder="Insert your messages here, one per line, with format: <number of seconds to display> <a message (write: \n if you want a line return)>"
-                            variant="outlined"
-                            helperText="You can use the following variables in the text (nextmap, maprotation, servername, onlineadmins, admins, owners, seniors, juniors, vips, randomvip) using the following syntax: 60 Welcome to {servername}. The next map is {nextmap}."
-                        />
-                    </Grid>
-                    <Grid item xs={12}>
-                        <Button fullWidth onClick={this.save_messages} variant="outlined">Save messages</Button>
-                    </Grid>
-                </Grid>
-                <Grid container spacing={1} alignContent="center" justify="center" alignItems="center" className={classes.root}>
-                    <Grid item xs={12} className={`${classes.padding} ${classes.margin}`}>
-                        <TextHistoryManager classes={classes} />
-                    </Grid>
-                </Grid>
-                <Grid container spacing={1} alignContent="center" justify="center" alignItems="center" className={classes.root}>
-                    <Grid item xs={4} className={`${classes.padding} ${classes.margin}`}>
-                        <Button fullWidth color="secondary" variant="outlined"  onClick={this.clearCache}>Clear application cache</Button>
-                    </Grid>
->>>>>>> 435bc100
+                    <Button color="secondary" variant="outlined" onClick={this.clearCache}>Clear application cache</Button>
                 </Grid>
             </Grid>
         )
