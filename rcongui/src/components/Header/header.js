--- conflicted
+++ resolved
@@ -320,24 +320,19 @@
                         >
                           <MenuItem onClick={() => setAnchorElScores(null)}>
                             Games
-<<<<<<< HEAD
-                          </Link>
-                        </MenuItem>
-                        <MenuItem onClick={() => setAnchorElScores(null)}>
-                          <Link
-                            variant="button"
-                            color="inherit"
-                            className={classes.link}
-                            component={RouterLink}
-                            to="/server"
-                          >
+                          </MenuItem>
+                        </Link>
+                        <Link
+                          variant="button"
+                          color="inherit"
+                          className={classes.link}
+                          component={RouterLink}
+                          to="/server"
+                        >
+                          <MenuItem onClick={() => setAnchorElScores(null)}>
                             Server
-                          </Link>
-                        </MenuItem>
-=======
-                          </MenuItem>
-                        </Link>
->>>>>>> b7ff39bb
+                          </MenuItem>
+                        </Link>
                       </Menu>
 
                       <LoginBox classes={classes} component={RouterLink} />
