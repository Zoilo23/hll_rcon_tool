import React from "react";
import List from "@material-ui/core/List";
import ListItem from "@material-ui/core/ListItem";
import ListItemSecondaryAction from "@material-ui/core/ListItemSecondaryAction";
import ListItemText from "@material-ui/core/ListItemText";
import "react-toastify/dist/ReactToastify.css";
import {PlayerActions} from "./playerActions";
import {FontAwesomeIcon} from "@fortawesome/react-fontawesome";
import {faExclamationCircle, faLock, faQuestionCircle, faStar,} from "@fortawesome/free-solid-svg-icons";
import {faSteam} from "@fortawesome/free-brands-svg-icons";
import Link from "@material-ui/core/Link";
import withWidth from "@material-ui/core/withWidth";
import Icon from "@material-ui/core/Icon";
import OpenInNewIcon from "@material-ui/icons/OpenInNew";
import {getEmojiFlag} from "../../utils/emoji";
import {List as IList, Map} from "immutable";
import {getName} from "country-list";
import Popover from "@material-ui/core/Popover";
import Typography from "@material-ui/core/Typography";
<<<<<<< HEAD
import { makeStyles } from "@material-ui/core/styles";
import {Link as RouterLink} from "react-router-dom";

//import StarIcon from '@material-ui/icons/Star';
=======
import {makeStyles} from "@material-ui/core/styles";
>>>>>>> 30d26a8e

const zeroPad = (num, places) => String(num).padStart(places, "0");

const useStyles = makeStyles((theme) => ({
  popover: {
    pointerEvents: "none",
  },
  paper: {
    padding: theme.spacing(1),
  },
}));

function WithPopOver(props) {
  const classes = useStyles();
  const [anchorEl, setAnchorEl] = React.useState(null);

  const handlePopoverOpen = (event) => {
    setAnchorEl(event.currentTarget);
  };

  const handlePopoverClose = () => {
    setAnchorEl(null);
  };

  const open = Boolean(anchorEl);

  return (
    <React.Fragment>
      <Typography
        style={{ display: "inline" }}
        aria-owns={open ? "mouse-over-popover" : undefined}
        aria-haspopup="true"
        onMouseEnter={handlePopoverOpen}
        onMouseLeave={handlePopoverClose}
      >
        {props.children}
      </Typography>
      <Popover
        id="mouse-over-popover"
        className={classes.popover}
        classes={{
          paper: classes.paper,
        }}
        open={open}
        anchorEl={anchorEl}
        anchorOrigin={{
          vertical: "bottom",
          horizontal: "left",
        }}
        transformOrigin={{
          vertical: "top",
          horizontal: "left",
        }}
        onClose={handlePopoverClose}
        disableRestoreFocus
      >
        <Typography>{props.content}</Typography>
      </Popover>
    </React.Fragment>
  );
}

function seconds_to_time(seconds) {
  const hours = Math.trunc(seconds / 60 / 60);
  const minutes = Math.trunc(seconds / 60 - hours * 60);

  return `${zeroPad(hours, 2)}:${zeroPad(minutes, 2)}`;
}

const getCountry = (player) => {
  const country = player.get("country");

  if (country === "private") {
    return (
      <WithPopOver content="Account is private">
        <FontAwesomeIcon icon={faLock} />
      </WithPopOver>
    );
  }
  if (country === "" || country === null) {
    return (
      <WithPopOver content="No country specified">
        <FontAwesomeIcon icon={faQuestionCircle} />
      </WithPopOver>
    );
  }
  return (
    <img
      alt={country}
      title={country ? getName(country) : ""}
      style={{ height: "12px" }}
      src={ `https://catamphetamine.gitlab.io/country-flag-icons/3x2/${country}.svg`}
    />
  );
};

const getBans = (profile) => {
  return profile.get("steam_bans") &&
    profile.get("steam_bans").get("has_bans") === true ? (
    <WithPopOver
      content={`Players has bans: ${JSON.stringify(profile.get("steam_bans"))}`}
    >
      <FontAwesomeIcon color="red" icon={faExclamationCircle} />
    </WithPopOver>
  ) : (
    ""
  );
};

const Flag = ({ data, onDeleteFlag }) => (
  <Link
    onClick={() =>
      window.confirm("Delete flag?") ? onDeleteFlag(data.get("id")) : ""
    }
  >
    <WithPopOver content={`Comment: ${data.get("comment")}`}>
      {getEmojiFlag(data.get("flag"), 22)}
    </WithPopOver>
  </Link>
);

const formatPunitions = (profile) => {
  const formatTime = (item) => item.get("time");
  return profile
    .get("received_actions", [])
    .map((item) => (
      <Typography display="block" variant="caption" key={item}>{`${formatTime(
        item
      )} ${item.get("action_type")} by ${item.get("by")}: ${item.get(
        "reason"
      )}`}</Typography>
    ));
};

const PlayerItem = ({
  classes,
  player,
  handleAction,
  nbButtons,
  onFlag,
  onDeleteFlag,
}) => {
  const profile = player.get("profile") ? player.get("profile") : new Map();
  const name = player.get("name");
  const steamID64 = player.get("steam_id_64");

  return (
    <ListItem key={name} dense>
      <ListItemText
        id={`checkbox-list-label-${steamID64}`}
        primary={
          <React.Fragment>
            <WithPopOver content={formatPunitions(profile)}>{name}</WithPopOver>
            {" - "}
            {getCountry(player)}
            {" - "}
            {player.get("is_vip") ? (
              <React.Fragment>
                <FontAwesomeIcon icon={faStar} />
                {" - "}
              </React.Fragment>
            ) : (
              ""
            )}
            <Link
              className={classes.marginRight}
              target="_blank"
              color="inherit"
              href={ `https://steamcommunity.com/profiles/${steamID64}`}
            >
              <FontAwesomeIcon icon={faSteam} />
            </Link>
          </React.Fragment>
        }
        secondary={
          <React.Fragment>
            <span>
              {seconds_to_time(profile.get("current_playtime_seconds"))} - #
              {profile.get("sessions_count")} - {getBans(player)}
            </span>{" "}
            <Link
                color="inherit"
                component={RouterLink}
                to={`/player/${player.get("steam_id_64")}`}
            >
              {steamID64} <Icon component={OpenInNewIcon} fontSize="inherit" />
            </Link>
            <div className={classes.noPaddingMargin}>
              {profile.get("flags", []).map((d) => (
                <Flag key={d} data={d} onDeleteFlag={onDeleteFlag} />
              ))}
            </div>
          </React.Fragment>
        }
      />
      <ListItemSecondaryAction>
        <PlayerActions
          size="small"
          handleAction={handleAction}
          onFlag={onFlag}
          displayCount={nbButtons}
          isWatched={profile.get('watchlist') ? profile.get('watchlist').get('is_watched', false) : false}
          penaltyCount={profile.get("penalty_count", Map())}
        />
      </ListItemSecondaryAction>
    </ListItem>
  );
};

const weightedPenalities = (penaltiesMap) => {
  const weights = {
    PUNISH: 1,
    KICK: 4,
    TEMPBAN: 10,
    PERMABAN: 100,
  };
  const res = penaltiesMap.reduce(
    (sum, value, key) => sum + weights[key] * value,
    0
  );
  console.log("Weighted penalites", res);
  return res;
};

const getSortedPlayers = (players, sortType) => {
  let myPlayers = players;
  const [direction, type] = sortType.split("_");

  if (!sortType || sortType === "") {
    return myPlayers;
  }

  const sortFuncs = {
    alpha: (p) => p.get("name").toLowerCase(),
    time: (p) =>
      !p.get("profile") ? 0 : p.get("profile").get("current_playtime_seconds"),
    country: (p) => {
      const country = p.get("country");
      if (!country) {
        return "zzy";
      }
      if (country === "private") return "zzz";
      return country;
    },
    sessions: (p) =>
      !p.get("profile") ? 0 : p.get("profile").get("sessions_count"),
    penalties: (p) =>
      !p.get("profile")
        ? 0
        : weightedPenalities(p.get("profile").get("penalty_count")),
    vips: (p) => p.get("is_vip"),
  };

  myPlayers = myPlayers.sortBy(sortFuncs[type]);

  if (direction === "desc") {
    myPlayers = myPlayers.reverse();
  }

  return myPlayers;
};

class CompactList extends React.Component {
  render() {
    const {
      players,
      classes,
      handleAction,
      sortType,
      width,
      onFlag,
      onDeleteFlag,
    } = this.props;

    let myPlayers = players;
    try {
      myPlayers = getSortedPlayers(players, sortType);
    } catch (err) {
      console.log("Unable to sort ", err);
    }

    const sizes = {
      xs: 0,
      sm: 3,
      md: 1,
      lg: 4,
      xl: 10,
    };

    return (
      <List className={classes.root}>
        {myPlayers.map((player) => (
          <PlayerItem
            classes={classes}
            nbButtons={sizes[width]}
            player={player}
            key={player.get("steam_id_64")}
            handleAction={(actionType) =>
              handleAction(actionType, player.get("name"), null, 2, player.get('steam_id_64'))
            }
            onFlag={() =>
              onFlag(
                Map({
                  steam_id_64: player.get("steam_id_64"),
                  names: (player.get("profile")
                    ? player.get("profile")
                    : new Map()
                  ).get("names", IList([Map({ name: player.get("name") })])),
                })
              )
            }
            onDeleteFlag={onDeleteFlag}
          />
        ))}
      </List>
    );
  }
}

export default withWidth()(CompactList);<|MERGE_RESOLUTION|>--- conflicted
+++ resolved
@@ -17,14 +17,9 @@
 import {getName} from "country-list";
 import Popover from "@material-ui/core/Popover";
 import Typography from "@material-ui/core/Typography";
-<<<<<<< HEAD
 import { makeStyles } from "@material-ui/core/styles";
 import {Link as RouterLink} from "react-router-dom";
 
-//import StarIcon from '@material-ui/icons/Star';
-=======
-import {makeStyles} from "@material-ui/core/styles";
->>>>>>> 30d26a8e
 
 const zeroPad = (num, places) => String(num).padStart(places, "0");
 
