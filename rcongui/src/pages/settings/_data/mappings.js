--- conflicted
+++ resolved
@@ -60,69 +60,6 @@
 ];
 
 export const others = [
-<<<<<<< HEAD
-    {
-        path: '/settings/others/seed-vip',
-        command: 'seed_vip_config',
-        name: 'Seeder VIP Reward',
-    },
-    {
-        path: '/settings/others/game-server',
-        command: 'rcon_connection_settings_config',
-        name: 'Game Server Connection Settings',
-    },
-    {
-        path: '/settings/others/crcon',
-        command: 'rcon_server_settings_config',
-        name: 'General CRCON Settings',
-    },
-    {
-        path: '/settings/others/chat-commands',
-        command: 'chat_commands_config',
-        name: 'Chat Commands Settings',
-    },
-    {
-        path: '/settings/others/rcon-chat-commands',
-        command: 'rcon_chat_commands_config',
-        name: 'RCON Chat Commands Settings',
-    },
-    {
-        path: '/settings/others/scorebot',
-        command: 'scorebot_config',
-        name: 'Scorebot',
-    },
-    {
-        path: '/settings/others/steam',
-        command: 'steam_config',
-        name: 'Steam API',
-    },
-    {
-        path: '/settings/others/vac-bans',
-        command: 'vac_game_bans_config',
-        name: 'VAC/Game Bans',
-    },
-    {
-        path: '/settings/others/tk-bans',
-        command: 'tk_ban_on_connect_config',
-        name: 'TK Ban On Connect',
-    },
-    {
-        path: '/settings/others/name-kicks',
-        command: 'name_kick_config',
-        name: 'Name Kicks',
-    },
-    {
-        path: '/settings/others/gtx-server',
-        command: 'server_name_change_config',
-        name: 'GTX Server Name Change',
-    },
-    {
-        path: '/settings/others/log-stream',
-        command: 'log_stream_config',
-        name: 'Log Stream',
-    },
-]
-=======
   {
     path: "/settings/others/seed-vip",
     command: "seed_vip_config",
@@ -193,5 +130,4 @@
     command: "watch_killrate_config",
     name: "Watch Kill Rate",
   },
-];
->>>>>>> 7f071f2d
+];