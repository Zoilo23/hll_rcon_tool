import {
  Box,
  Checkbox,
  IconButton,
  Stack,
  styled,
  Tooltip,
  Typography,
} from "@mui/material";
import { Star, Warning } from "@mui/icons-material";
import { yellow } from "@mui/material/colors";
import dayjs from "dayjs";
import { ActionMenuButton } from "@/features/player-action/ActionMenu";
import { generatePlayerActions } from "@/features/player-action/actions";
import { CountryFlag } from "@/components/shared/CountryFlag";
import {
  getPlayerTier,
  getSteamProfileUrl,
  getXboxProfileUrl,
  hasRecentWarnings,
  isSteamPlayer,
  teamToNation,
  tierColors,
} from "@/utils/lib";
import { SortableHeader, TextButton } from "@/components/table/styles";
import RemoveRedEyeIcon from "@mui/icons-material/RemoveRedEye";
<<<<<<< HEAD
import { usePlayerSidebar } from "@/hooks/usePlayerSidebar";
import CopyableText from "@/components/shared/CopyableText";
import { FontAwesomeIcon } from "@fortawesome/react-fontawesome";
import { faSteam, faXbox } from "@fortawesome/free-brands-svg-icons";
=======
import Emoji from "@/components/shared/Emoji";
>>>>>>> 1b816fe9

export const Square = styled(Box)(({ theme }) => ({
  display: "flex",
  alignItems: "start",
  justifyContent: "center",
  width: "1em",
  height: "1em",
  lineHeight: "1em",
  fontWeight: "bold",
  backgroundColor: theme.palette.background.paper,
}));

const LevelColored = styled(Box, {
  shouldForwardProp: (prop) => prop !== "level",
})((styledProps) => {
  const level = styledProps.level;
  if (!level) return {};
  const tier = getPlayerTier(level);
  const color = tierColors[tier];
  return {
    color,
  };
});

const Center = styled(Box)(() => ({
  display: "grid",
  justifyItems: "center",
  alignContent: "center",
}));

const iconFontSize = "1em";
const emojiFontSize = "0.85em";

export const columns = [
  {
    id: "select",
    header: ({ table }) => (
      <Checkbox
        checked={table.getIsAllRowsSelected()}
        indeterminate={table.getIsSomePageRowsSelected()}
        onChange={table.getToggleAllRowsSelectedHandler()}
        size="small"
        sx={{
          p: 0,
        }}
      />
    ),
    cell: ({ row }) => (
      <div>
        <Checkbox
          checked={row.getIsSelected()}
          disabled={!row.getCanSelect()}
          indeterminate={row.getIsSomeSelected()}
          onChange={row.getToggleSelectedHandler()}
          size="small"
          sx={{
            p: 0,
          }}
        />
      </div>
    ),
    meta: {
      variant: "icon",
    },
  },
  {
    accessorKey: "team",
    id: "team",
    header: SortableHeader("T"),
    cell: ({ row }) => {
      return (
        <Center>
          <Square>
            <img
              src={`/icons/teams/${teamToNation(row.original.team)}.webp`}
              width={16}
              height={16}
            />
          </Square>
        </Center>
      );
    },
    meta: {
      variant: "icon",
    },
  },
  {
    id: "unit",
    header: SortableHeader("U"),
    accessorKey: "unit_name",
    // Group by unit name and team
    // getGroupingValue: (row) => `${row.original.unit_name ?? "-"}-${row.original.team}`,
    cell: ({ row }) => {
      return (
        <Center>
          <Square>
            {row.original.unit_name?.charAt(0)?.toUpperCase() ?? "-"}
          </Square>
        </Center>
      );
    },
    meta: {
      variant: "icon",
    },
  },
  {
    id: "role",
    header: SortableHeader("R"),
    accessorKey: "role",
    cell: ({ row }) => {
      return (
        <Center>
          <Square
            sx={{
              bgcolor: (theme) =>
                theme.palette.mode === "dark" ? "background.paper" : "#121212",
            }}
          >
            <img
              src={`/icons/roles/${row.original.role}.png`}
              width={16}
              height={16}
            />
          </Square>
        </Center>
      );
    },
    meta: {
      variant: "icon",
    },
  },
  {
    id: "level",
    header: SortableHeader("LVL"),
    accessorKey: "level",
    aggregationFn: "mean",
    cell: ({ row }) => {
      return (
        <LevelColored level={row.original.level} sx={{ paddingLeft: "0.75em" }}>
          {row.original.level}
        </LevelColored>
      );
    },
    meta: {
      variant: "short",
    },
  },
  {
    id: "kills",
    header: SortableHeader("KILLS"),
    accessorKey: "kills",
    cell: ({ row }) => {
      return <>{row.original.kills}</>;
    },
  },
  {
    id: "kills_per_minute",
    header: SortableHeader("KPM"),
    accessorKey: "kills_per_minute",
    cell: ({ row }) => {
      return <>{Number(row.original.kills / row.original.profile.current_playtime_seconds * 60).toFixed(2)}</>;
    },
  },
  {
    id: "actions",
    header: "🛠️",
    accessorKey: "actions",
    cell: ({ row }) => {
      return (
        <ActionMenuButton
          actions={generatePlayerActions({
            multiAction: false,
            onlineAction: true,
          })}
          recipients={row.original}
          orientation="horizontal"
          disableRipple={true}
          sx={{
            width: "1em",
            height: "1em",
            fontSize: "1em",
          }}
        />
      );
    },
    meta: {
      variant: "icon",
    },
  },
  {
    id: "platform",
    header: SortableHeader("🖥️"),
    accessorFn: (row) => (isSteamPlayer(row) ? "Steam" : "Xbox"),
    cell: ({ row }) => {
      const url = isSteamPlayer(row.original)
        ? getSteamProfileUrl(row.original.player_id)
        : getXboxProfileUrl(row.original.name);
      const icon = isSteamPlayer(row.original) ? faSteam : faXbox;
      return (
        <IconButton
          LinkComponent={"a"}
          size="small"
          sx={{ fontSize: "0.75rem" }}
          href={url}
          target="_blank"
          rel="noopener noreferrer"
        >
          <FontAwesomeIcon icon={icon} />
        </IconButton>
      );
    },
  },
  {
    id: "name",
    header: SortableHeader("Name"),
    accessorKey: "name",
    cell: ({ row }) => {
      const { openWithId } = usePlayerSidebar();
      return (
        <Stack sx={{ textAlign: "left" }}>
          <TextButton onClick={() => openWithId(row.original.player_id)}>
            {row.original.name}
          </TextButton>
          <CopyableText
            text={row.original.player_id}
            size={"0.75em"}
            sx={{
              color: "text.secondary",
              '[data-expanded-view="false"] &': {
                display: "none",
              },
            }}
          />
        </Stack>
      );
    },
  },
  {
    id: "player_id",
    header: SortableHeader("ID"),
    accessorKey: "player_id",
    cell: ({ row }) => {
      return <CopyableText text={row.original.player_id} />;
    },
  },
  {
    id: "warnings",
    header: SortableHeader("⚠️"),
    accessorKey: "profile.received_actions",
    cell: ({ row }) => {
      return hasRecentWarnings(row.original.profile.received_actions) ? (
        <Warning
          sx={{
            color: (theme) =>
              theme.palette.mode === "dark" ? yellow["500"] : "inherit",
            fontSize: iconFontSize,
          }}
        />
      ) : null;
    },
    meta: {
      variant: "icon",
    },
  },
  {
    id: "watchlist",
    header: SortableHeader("👁️"),
    accessorKey: "profile.watchlist",
    cell: ({ row }) => {
      return row.original.profile?.watchlist &&
        row.original.profile?.watchlist?.is_watched ? (
        <RemoveRedEyeIcon sx={{ fontSize: iconFontSize }} />
      ) : null;
    },
  },
  {
    id: "country",
    header: SortableHeader("🌎"),
    accessorKey: "country",
    cell: ({ row }) => {
      return row.original.country && row.original.country !== "private" ? (
        <CountryFlag country={row.original.country} />
      ) : null;
    },
  },
  {
    id: "vip",
    header: SortableHeader("VIP"),
    accessorKey: "is_vip",
    cell: ({ row }) => {
      return row.original.is_vip ? (
        <Star
          sx={{
            color: (theme) =>
              theme.palette.mode === "dark" ? yellow["500"] : "inherit",
            fontSize: iconFontSize,
          }}
        />
      ) : null;
    },
  },
  {
    id: "flags",
    header: "FLAGS",
    accessorKey: "profile.flags",
    cell: ({ row }) => {
      const flags = row.original.profile.flags;
      if (!flags || flags.length === 0) return null;
      const flagsCount = 5;
      return (
<<<<<<< HEAD
        <Stack spacing={0.25} direction={"row"} alignItems={"center"}>
          {flags
            .slice(0, flagsCount)
            .map(({ flag, comment: note, modified }) => (
              <Tooltip title={note} key={modified}>
                <Box>{flag}</Box>
              </Tooltip>
            ))}
=======
        <Stack spacing={0.5} direction={"row"} alignItems={"center"}>
          {flags.slice(0, flagsCount).map(({ flag, comment: note, modified }) => (
            <Tooltip title={note} key={modified}>
              <Emoji emoji={flag} size={14} />
            </Tooltip>
          ))}
>>>>>>> 1b816fe9
          {flags.length - flagsCount > 0 ? (
            <Typography
              variant="caption"
              sx={{ pr: 0.5, fontSize: emojiFontSize }}
            >{`+${flags.length - flagsCount}`}</Typography>
          ) : null}
        </Stack>
      );
    },
  },
  {
    id: "visits",
    header: SortableHeader("VISITS"),
    accessorKey: "profile.sessions_count",
    cell: ({ row }) => {
      return <>{row.original.profile.sessions_count}</>;
    },
  },
  {
    id: "time",
    header: SortableHeader("TIME"),
    accessorKey: "profile.current_playtime_seconds",
    aggregationFn: "mean",
    cell: ({ row }) => {
      return (
        <>
          {dayjs
            .duration(row.original.profile.current_playtime_seconds, "seconds")
            .format("H:mm")}
        </>
      );
    },
    meta: {
      variant: "short",
    },
  },
];<|MERGE_RESOLUTION|>--- conflicted
+++ resolved
@@ -24,14 +24,11 @@
 } from "@/utils/lib";
 import { SortableHeader, TextButton } from "@/components/table/styles";
 import RemoveRedEyeIcon from "@mui/icons-material/RemoveRedEye";
-<<<<<<< HEAD
 import { usePlayerSidebar } from "@/hooks/usePlayerSidebar";
 import CopyableText from "@/components/shared/CopyableText";
 import { FontAwesomeIcon } from "@fortawesome/react-fontawesome";
 import { faSteam, faXbox } from "@fortawesome/free-brands-svg-icons";
-=======
 import Emoji from "@/components/shared/Emoji";
->>>>>>> 1b816fe9
 
 export const Square = styled(Box)(({ theme }) => ({
   display: "flex",
@@ -342,23 +339,12 @@
       if (!flags || flags.length === 0) return null;
       const flagsCount = 5;
       return (
-<<<<<<< HEAD
-        <Stack spacing={0.25} direction={"row"} alignItems={"center"}>
-          {flags
-            .slice(0, flagsCount)
-            .map(({ flag, comment: note, modified }) => (
-              <Tooltip title={note} key={modified}>
-                <Box>{flag}</Box>
-              </Tooltip>
-            ))}
-=======
         <Stack spacing={0.5} direction={"row"} alignItems={"center"}>
           {flags.slice(0, flagsCount).map(({ flag, comment: note, modified }) => (
             <Tooltip title={note} key={modified}>
               <Emoji emoji={flag} size={14} />
             </Tooltip>
           ))}
->>>>>>> 1b816fe9
           {flags.length - flagsCount > 0 ? (
             <Typography
               variant="caption"
