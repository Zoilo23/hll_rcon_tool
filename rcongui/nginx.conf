--- conflicted
+++ resolved
@@ -44,16 +44,11 @@
         index index.html index.htm index.nginx-debian.html;
 
         server_name _;
-<<<<<<< HEAD
 	#auth_basic           "Admin Login";
         #auth_basic_user_file /pw/.htpasswd;
 
-=======
-	auth_basic           "Admin Login";
-        auth_basic_user_file /pw/.htpasswd;
         gzip on;
         gzip_types text/plain application/xml text/html application/json text/javascript; 
->>>>>>> 6bab2bd2
         location / {
 
                 # First attempt to serve request as file, then
