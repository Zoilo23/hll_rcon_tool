--- conflicted
+++ resolved
@@ -6,15 +6,12 @@
 ## Table Of Contents
 
 * [Discord Integration](#Discord-Integration)
-<<<<<<< HEAD
+* [Expiring VIPs](#expiring-vips)
 * [Introduction to Balancing/Shuffling](#balancing--shuffling-teams)
     * [Logging](#logging)
     * [Webhook](#webhooks)
     * [Balancing Team Sizes](#team-size-balancing)
     * [Shuffling Teams](#shuffling)
-=======
-* [Expiring VIPs](#expiring-vips)
->>>>>>> f0c2579b
 
 ## Discord Integration
 
@@ -50,7 +47,54 @@
 
     ![copying role ID](images/userguide_discord_get_copy_role_id.png)
 
-<<<<<<< HEAD
+
+## Expiring VIPs
+### Introduction
+Many communities fund their servers through billing for VIP access and reward seeders with free VIP access. Maintaining VIP lists can be labor intensive as access has to be manually removed. RCON now has the ability to add an expiration date for players VIP access after which it will automatically be removed.
+
+This is entirely optional, you can disable automatic removal, configure how often expired players are removed and add players with indefinite VIP access.
+
+**Please note** that expiration dates are stored in RCON as [UTC](https://en.wikipedia.org/wiki/Coordinated_Universal_Time) timestamps, when you pick a date/time in your browser it is your local system time and converted when it's sent to RCON. Time zones and daylight savings time are complicated, if you set an expiration timestamp and time zone definitions change, or day light savings happens a players VIP may expire +/- 1 hour different than you expect.
+
+**Please note** that if there are errors, or you set an expiration timestamp that is already in the past, or anything weird, they will still be added as VIP on the game server, even if it will be removed the next time expired VIPs are pruned.
+
+### Enabling Expiring VIPs
+#### config.yml
+If you are upgrading from an older version of RCON **you will have to** add the `REMOVE_EXPIRED_VIPS` section from `default_config.yml` to your `config.yml`.
+
+If you want expired VIPs to automatically be removed **you have to** set `enabled: true` here.
+
+You can set whatever timeframe you want to check for and remove expiring VIPs, I'd suggest hourly or every several hours if you are very concerned about removing expired VIPs, for instance if you set it to once a day (1,440 minutes) and someones VIP expires one minute after the check, they would have it for an additional 24 hours.
+#### Service
+After updating `config.yml` you must also enable the `expiring_vips` service under `Manage services` in your RCON Settings.
+
+### Managing Individual Players
+#### History > Players
+The easiest way to manage an individual players VIP status is through `History > Players` by clicking on the star on their player tile.
+
+![player_tile](images/userguide_vip_player.png)
+
+You can either pick a specific date and time through the date picker, or you can use the shortcut buttons (30 days, etc.) to quickly adjust an expiration date. Any changes you make **must** be confirmed before they take effect.
+
+Use the `INDEFINITE VIP` button to add VIP status that won't expire and the `REMOVE VIP` button to remove the players VIP status.
+
+![player_dialog](images/userguide_vip_dialog.png)
+#### Settings > Manage VIPs
+An individual player can also be added/deleted through the `Manage VIPs` UI on the `Settings` page but you can't change a players epiration date, only delete their status, or if they don't exist add them with a specific expiration time.
+
+Updating a player is easier to do through `History > Players`.
+### Uploading/Downloading a VIP List
+If you upload a file and want to include expiration dates, the expiration date must be the last portion of the line and it must be separated from the players name with whitespace. You should use an [ISO-8601](https://en.wikipedia.org/wiki/ISO_8601) timestamp, but *you should* be able to use anything that can be parsed by Python's [dateutil parser](https://dateutil.readthedocs.io/en/stable/parser.html) can understand.
+
+For example: `12345678912345678 NoodleArms 2023-01-23T11:48:36+00:00`
+
+If you mess up the format or don't include an expiration, VIP status will still be added if a name and steam ID can be parsed, but they'll be granted VIP status that **never expires**.
+
+### Logging
+An `expiring_vips.log` file is created per server and is found in your `./logs` directory. Removal of expired VIPs is logged here.
+### Discord Webhooks
+An optional webhook is available in `config.yml` which will report to Discord anytime an expired VIP is removed.
+
 ## Balancing / Shuffling Teams
 
 Stacked teams is a contentious topic in Hell Let Loose. Server admins have limited options to help balance such as asking their communities to self regulate, or manually swapping players. This feature provides some features for admins to shuffle teams in various ways, or to even out team size imbalances.
@@ -113,53 +157,4 @@
 * Random Shuffle
    * Randomly shuffle the entire server, every player has an equal chance to be swapped to the opposite team.
 * By Player Level
-   * Players are sorted by their level and then distributed to whichever team has the lowest mean player level, or to the smaller team if team sizes are not equal.  **Please note** that player level is not a super great judge of skill, or a good judge of who will build spawns and defend objectives.
-=======
-
-## Expiring VIPs
-### Introduction
-Many communities fund their servers through billing for VIP access and reward seeders with free VIP access. Maintaining VIP lists can be labor intensive as access has to be manually removed. RCON now has the ability to add an expiration date for players VIP access after which it will automatically be removed.
-
-This is entirely optional, you can disable automatic removal, configure how often expired players are removed and add players with indefinite VIP access.
-
-**Please note** that expiration dates are stored in RCON as [UTC](https://en.wikipedia.org/wiki/Coordinated_Universal_Time) timestamps, when you pick a date/time in your browser it is your local system time and converted when it's sent to RCON. Time zones and daylight savings time are complicated, if you set an expiration timestamp and time zone definitions change, or day light savings happens a players VIP may expire +/- 1 hour different than you expect.
-
-**Please note** that if there are errors, or you set an expiration timestamp that is already in the past, or anything weird, they will still be added as VIP on the game server, even if it will be removed the next time expired VIPs are pruned.
-
-### Enabling Expiring VIPs
-#### config.yml
-If you are upgrading from an older version of RCON **you will have to** add the `REMOVE_EXPIRED_VIPS` section from `default_config.yml` to your `config.yml`.
-
-If you want expired VIPs to automatically be removed **you have to** set `enabled: true` here.
-
-You can set whatever timeframe you want to check for and remove expiring VIPs, I'd suggest hourly or every several hours if you are very concerned about removing expired VIPs, for instance if you set it to once a day (1,440 minutes) and someones VIP expires one minute after the check, they would have it for an additional 24 hours.
-#### Service
-After updating `config.yml` you must also enable the `expiring_vips` service under `Manage services` in your RCON Settings.
-
-### Managing Individual Players
-#### History > Players
-The easiest way to manage an individual players VIP status is through `History > Players` by clicking on the star on their player tile.
-
-![player_tile](images/userguide_vip_player.png)
-
-You can either pick a specific date and time through the date picker, or you can use the shortcut buttons (30 days, etc.) to quickly adjust an expiration date. Any changes you make **must** be confirmed before they take effect.
-
-Use the `INDEFINITE VIP` button to add VIP status that won't expire and the `REMOVE VIP` button to remove the players VIP status.
-
-![player_dialog](images/userguide_vip_dialog.png)
-#### Settings > Manage VIPs
-An individual player can also be added/deleted through the `Manage VIPs` UI on the `Settings` page but you can't change a players epiration date, only delete their status, or if they don't exist add them with a specific expiration time.
-
-Updating a player is easier to do through `History > Players`.
-### Uploading/Downloading a VIP List
-If you upload a file and want to include expiration dates, the expiration date must be the last portion of the line and it must be separated from the players name with whitespace. You should use an [ISO-8601](https://en.wikipedia.org/wiki/ISO_8601) timestamp, but *you should* be able to use anything that can be parsed by Python's [dateutil parser](https://dateutil.readthedocs.io/en/stable/parser.html) can understand.
-
-For example: `12345678912345678 NoodleArms 2023-01-23T11:48:36+00:00`
-
-If you mess up the format or don't include an expiration, VIP status will still be added if a name and steam ID can be parsed, but they'll be granted VIP status that **never expires**.
-
-### Logging
-An `expiring_vips.log` file is created per server and is found in your `./logs` directory. Removal of expired VIPs is logged here.
-### Discord Webhooks
-An optional webhook is available in `config.yml` which will report to Discord anytime an expired VIP is removed.
->>>>>>> f0c2579b
+   * Players are sorted by their level and then distributed to whichever team has the lowest mean player level, or to the smaller team if team sizes are not equal.  **Please note** that player level is not a super great judge of skill, or a good judge of who will build spawns and defend objectives.