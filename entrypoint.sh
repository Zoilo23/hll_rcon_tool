--- conflicted
+++ resolved
@@ -9,11 +9,7 @@
   cd rconweb 
   ./manage.py migrate
   ./manage.py collectstatic
-<<<<<<< HEAD
-  gunicorn -w 8 -b 0.0.0.0 rconweb.wsgi
-=======
   gunicorn -w 8 -k eventlet -t 120 -b 0.0.0.0 rconweb.wsgi
->>>>>>> b87cef62
 else
   ./manage.py $*
   saved=$?
