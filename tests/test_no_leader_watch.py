--- conflicted
+++ resolved
@@ -1122,9 +1122,8 @@
         except (SquadCycleOver, SquadHasLeader):
             del state[f"{team}{squad_name}"]
 
-<<<<<<< HEAD
     rcon = mock.MagicMock()
-    rcon.get_team_view_fast.return_value = team_view
+    rcon.get_team_view.return_value = team_view
     expected_warned_players = [
         PunishPlayer(
             steam_id_64="76561198055458575",
@@ -1247,122 +1246,6 @@
     expected_punished_players = list(
         filter(lambda p: p.lvl > 10, expected_warned_players)
     )
-=======
-    with mock.patch(
-        "rcon.squad_automod.automod.watch_state", wraps=fake_state
-    ), mock.patch("rcon.squad_automod.automod.get_redis_client"):
-        rcon = mock.MagicMock()
-        rcon.get_team_view.return_value = team_view
-        expected_warned_players = [
-            APlayer(
-                steam_id_64="76561198055458575",
-                name="Lawless",
-                squad="baker",
-                team="allies",
-                role="heavymachinegunner",
-                lvl=88,
-            ),
-            APlayer(
-                steam_id_64="76561198985998769",
-                name="Major_Winters",
-                squad="baker",
-                team="allies",
-                role="rifleman",
-                lvl=82,
-            ),
-            APlayer(
-                steam_id_64="76561198393093210",
-                name="Toomz",
-                squad="baker",
-                team="allies",
-                role="assault",
-                lvl=69,
-            ),
-            APlayer(
-                steam_id_64="76561198026310990",
-                name="Zones (BEL)",
-                squad="baker",
-                team="allies",
-                role="engineer",
-                lvl=59,
-            ),
-            APlayer(
-                steam_id_64="76561198198563101",
-                name="Pavooloni",
-                squad="baker",
-                team="allies",
-                role="antitank",
-                lvl=71,
-            ),
-            APlayer(
-                steam_id_64="76561198028236925",
-                name="Kjjuj",
-                squad="baker",
-                team="allies",
-                role="rifleman",
-                lvl=102,
-            ),
-            APlayer(
-                steam_id_64="76561198979089668",
-                name="emfoor",
-                squad="able",
-                team="axis",
-                role="assault",
-                lvl=110,
-            ),
-            APlayer(
-                steam_id_64="76561198041823654",
-                name="Makaj",
-                squad="able",
-                team="axis",
-                role="officer",
-                lvl=43,
-            ),
-            APlayer(
-                steam_id_64="76561198892700816",
-                name="tinner2115",
-                squad="able",
-                team="axis",
-                role="engineer",
-                lvl=170,
-            ),
-            APlayer(
-                steam_id_64="76561198354354474",
-                name="Cuervo",
-                squad="able",
-                team="axis",
-                role="antitank",
-                lvl=129,
-            ),
-            APlayer(
-                steam_id_64="76561198046677517",
-                name="capitanodrew",
-                squad="able",
-                team="axis",
-                role="heavymachinegunner",
-                lvl=67,
-            ),
-            APlayer(
-                steam_id_64="76561198206929555",
-                name="WilliePeter",
-                squad="baker",
-                team="axis",
-                role="spotter",
-                lvl=123,
-            ),
-            APlayer(
-                steam_id_64="76561199166765040",
-                name="DarkVisionary",
-                squad="baker",
-                team="axis",
-                role="sniper",
-                lvl=184,
-            ),
-        ]
-        expected_punished_players = list(
-            filter(lambda p: p.lvl > 10, expected_warned_players)
-        )
->>>>>>> 177c722e
 
     # 1st warning
     mod = NoLeaderAutomod(config, None)
@@ -1557,9 +1440,8 @@
         except (SquadCycleOver, SquadHasLeader):
             del state[f"{team}{squad_name}"]
 
-<<<<<<< HEAD
     rcon = mock.MagicMock()
-    rcon.get_team_view_fast.return_value = team_view
+    rcon.get_team_view.return_value = team_view
     expected_warned_players = [
         PunishPlayer(
             steam_id_64="76561198055458575",
@@ -1692,132 +1574,6 @@
         filter(
             lambda p: p.squad != "baker" or p.team != "axis",
             expected_warned_players,
-=======
-    with mock.patch(
-        "rcon.squad_automod.automod.watch_state", wraps=fake_state
-    ), mock.patch("rcon.squad_automod.automod.get_redis_client"):
-        rcon = mock.MagicMock()
-        rcon.get_team_view.return_value = team_view
-        expected_warned_players = [
-            APlayer(
-                steam_id_64="76561198055458575",
-                name="Lawless",
-                squad="baker",
-                team="allies",
-                role="heavymachinegunner",
-                lvl=88,
-            ),
-            APlayer(
-                steam_id_64="76561198985998769",
-                name="Major_Winters",
-                squad="baker",
-                team="allies",
-                role="rifleman",
-                lvl=82,
-            ),
-            APlayer(
-                steam_id_64="76561198393093210",
-                name="Toomz",
-                squad="baker",
-                team="allies",
-                role="assault",
-                lvl=69,
-            ),
-            APlayer(
-                steam_id_64="76561198026310990",
-                name="Zones (BEL)",
-                squad="baker",
-                team="allies",
-                role="engineer",
-                lvl=59,
-            ),
-            APlayer(
-                steam_id_64="76561198198563101",
-                name="Pavooloni",
-                squad="baker",
-                team="allies",
-                role="antitank",
-                lvl=71,
-            ),
-            APlayer(
-                steam_id_64="76561198028236925",
-                name="Kjjuj",
-                squad="baker",
-                team="allies",
-                role="rifleman",
-                lvl=102,
-            ),
-            APlayer(
-                steam_id_64="76561198979089668",
-                name="emfoor",
-                squad="able",
-                team="axis",
-                role="assault",
-                lvl=110,
-            ),
-            APlayer(
-                steam_id_64="76561198041823654",
-                name="Makaj",
-                squad="able",
-                team="axis",
-                role="officer",
-                lvl=43,
-            ),
-            APlayer(
-                steam_id_64="76561198892700816",
-                name="tinner2115",
-                squad="able",
-                team="axis",
-                role="engineer",
-                lvl=170,
-            ),
-            APlayer(
-                steam_id_64="76561198354354474",
-                name="Cuervo",
-                squad="able",
-                team="axis",
-                role="antitank",
-                lvl=129,
-            ),
-            APlayer(
-                steam_id_64="76561198046677517",
-                name="capitanodrew",
-                squad="able",
-                team="axis",
-                role="heavymachinegunner",
-                lvl=67,
-            ),
-            APlayer(
-                steam_id_64="76561199027409370",
-                name="Dr.FishShitz",
-                squad="able",
-                team="axis",
-                role="automaticrifleman",
-                lvl=10,
-            ),
-            APlayer(
-                steam_id_64="76561198206929555",
-                name="WilliePeter",
-                squad="baker",
-                team="axis",
-                role="spotter",
-                lvl=123,
-            ),
-            APlayer(
-                steam_id_64="76561199166765040",
-                name="DarkVisionary",
-                squad="baker",
-                team="axis",
-                role="sniper",
-                lvl=184,
-            ),
-        ]
-        expected_punished_players = list(
-            filter(
-                lambda p: p.squad != "baker" or p.team != "axis",
-                expected_warned_players,
-            )
->>>>>>> 177c722e
         )
     )
 
@@ -1877,9 +1633,8 @@
         except (SquadCycleOver, SquadHasLeader):
             del state[f"{team}{squad_name}"]
 
-<<<<<<< HEAD
     rcon = mock.MagicMock()
-    rcon.get_team_view_fast.return_value = team_view
+    rcon.get_team_view.return_value = team_view
     expected_players = [
         PunishPlayer(
             steam_id_64="76561198055458575",
@@ -2020,139 +1775,6 @@
     team_view["axis"]["squads"]["baker"]["has_leader"] = False
     # punish again
     assert expected_players == get_punitions_to_apply(rcon, [mod]).punish
-=======
-    with mock.patch(
-        "rcon.squad_automod.automod.watch_state", wraps=fake_state
-    ), mock.patch("rcon.squad_automod.automod.get_redis_client"):
-        rcon = mock.MagicMock()
-        rcon.get_team_view.return_value = team_view
-        expected_players = [
-            APlayer(
-                steam_id_64="76561198055458575",
-                name="Lawless",
-                squad="baker",
-                team="allies",
-                role="heavymachinegunner",
-                lvl=88,
-            ),
-            APlayer(
-                steam_id_64="76561198985998769",
-                name="Major_Winters",
-                squad="baker",
-                team="allies",
-                role="rifleman",
-                lvl=82,
-            ),
-            APlayer(
-                steam_id_64="76561198393093210",
-                name="Toomz",
-                squad="baker",
-                team="allies",
-                role="assault",
-                lvl=69,
-            ),
-            APlayer(
-                steam_id_64="76561198026310990",
-                name="Zones (BEL)",
-                squad="baker",
-                team="allies",
-                role="engineer",
-                lvl=59,
-            ),
-            APlayer(
-                steam_id_64="76561198198563101",
-                name="Pavooloni",
-                squad="baker",
-                team="allies",
-                role="antitank",
-                lvl=71,
-            ),
-            APlayer(
-                steam_id_64="76561198028236925",
-                name="Kjjuj",
-                squad="baker",
-                team="allies",
-                role="rifleman",
-                lvl=102,
-            ),
-            APlayer(
-                steam_id_64="76561198979089668",
-                name="emfoor",
-                squad="able",
-                team="axis",
-                role="assault",
-                lvl=110,
-            ),
-            APlayer(
-                steam_id_64="76561198041823654",
-                name="Makaj",
-                squad="able",
-                team="axis",
-                role="officer",
-                lvl=43,
-            ),
-            APlayer(
-                steam_id_64="76561198892700816",
-                name="tinner2115",
-                squad="able",
-                team="axis",
-                role="engineer",
-                lvl=170,
-            ),
-            APlayer(
-                steam_id_64="76561198354354474",
-                name="Cuervo",
-                squad="able",
-                team="axis",
-                role="antitank",
-                lvl=129,
-            ),
-            APlayer(
-                steam_id_64="76561198046677517",
-                name="capitanodrew",
-                squad="able",
-                team="axis",
-                role="heavymachinegunner",
-                lvl=67,
-            ),
-            APlayer(
-                steam_id_64="76561199027409370",
-                name="Dr.FishShitz",
-                squad="able",
-                team="axis",
-                role="automaticrifleman",
-                lvl=10,
-            ),
-            # APlayer(name="WilliePeter",
-            # APlayer(name="DarkVisionary",
-        ]
-
-        # 1st punish
-        assert expected_players == get_punitions_to_apply(rcon, config).punish
-        assert [] == get_punitions_to_apply(rcon, config).kick
-        assert [] == get_punitions_to_apply(rcon, config).warning
-        time.sleep(config.punish_interval_seconds)
-
-        # Nothing should happen
-        assert [] == get_punitions_to_apply(rcon, config).punish
-        assert [] == get_punitions_to_apply(rcon, config).kick
-        assert [] == get_punitions_to_apply(rcon, config).warning
-
-        assert "alliesbaker" in state
-        team_view["allies"]["squads"]["baker"]["has_leader"] = True
-        team_view["axis"]["squads"]["able"]["has_leader"] = True
-        team_view["axis"]["squads"]["baker"]["has_leader"] = True
-        assert [] == get_punitions_to_apply(rcon, config).punish
-        assert [] == get_punitions_to_apply(rcon, config).kick
-        assert [] == get_punitions_to_apply(rcon, config).warning
-        # state should be reset now
-        assert "alliesbaker" not in state
-        team_view["allies"]["squads"]["baker"]["has_leader"] = False
-        team_view["axis"]["squads"]["able"]["has_leader"] = False
-        team_view["axis"]["squads"]["baker"]["has_leader"] = False
-        # punish again
-        assert expected_players == get_punitions_to_apply(rcon, config).punish
->>>>>>> 177c722e
 
 
 def test_default_config():
