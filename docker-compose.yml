version: '2.4'

networks:
  server1:
  server2:
  server3:
  server4:
  common:


services:
  broadcast: &broadcast
    hostname: broadcast
    extends:
      file: docker-compose-common-components.yml
      service: python
    command: broadcast_loop
    depends_on:
      - postgres
      - redis
    networks:
      - server1
      - common
  #stats: &stats
  # hostname: stats
  #  extends:
  #    file: docker-compose-common-components.yml
  #    service: python
  #  command: stats_loop
  #  depends_on:
  #    - postgres
  #    - redis
  logs_event_loop: &logs_event_loop
    hostname: logs_event_loop
    extends:
      file: docker-compose-common-components.yml
      service: python
    command: log_loop
    depends_on:
      - postgres
      - redis
    networks:
      - server1
      - common
  backend_1: &backend
    hostname: api
    extends:
      file: docker-compose-common-components.yml
      service: python
    command: web
    depends_on:
        - postgres
        - redis
    networks:
      server1:
        aliases:
          - backend
      common:
  frontend: &frontend
    image: maresh/hll_rcon_frontend:latest
    ports:
      - ${RCONWEB_PORT}:80
    restart: always
    environment:
      HLL_HOST: ${HLL_HOST}
      RCONWEB_PASSWORD: ${RCONWEB_PASSWORD}
      RCONWEB_USERNAME: ${RCONWEB_USERNAME}
    depends_on:
        - backend_1
    networks:
      - server1
      - common
  redis:
    image: redislabs/redistimeseries:1.2.6
    restart: always
    volumes:
      - ./redis_data:/data
    networks:
      - common
  postgres:
    image: postgres:12
    restart: always
    environment:
      # If a password is not defined this container will fail to create
      POSTGRES_PASSWORD: ${HLL_DB_PASSWORD}
      POSTGRES_USER: rcon
      POSTGRES_DB: rcon
      PGDATA: /data
    volumes:
      - ./db_data:/data
    networks:
      - common

  ############ SERVER 2  #############
  broadcast_2:
    <<: *broadcast
    hostname: broadcast_2
    environment: &env2
      HLL_HOST: ${HLL_HOST_2}
      HLL_PORT: ${HLL_PORT_2}
      HLL_PASSWORD: ${HLL_PASSWORD_2}
      LOGGING_LEVEL: 'INFO'
      LOGGING_PATH: /logs/
      REDIS_URL: redis://redis:6379/1
      DB_URL: 'postgres://rcon:${HLL_DB_PASSWORD}@postgres:5432'
      DISCORD_WEBHOOK_AUDIT_LOG: ${DISCORD_WEBHOOK_AUDIT_LOG_2}
      RCONWEB_PASSWORD: ${RCONWEB_PASSWORD_2}
      RCONWEB_USERNAME: ${RCONWEB_USERNAME_2}
      RCONWEB_API_SECRET: ${RCONWEB_API_SECRET}
      SERVER_SHORT_NAME: ${SERVER_SHORT_NAME_2}
      DISCORD_CHAT_WEBHOOK: ${DISCORD_CHAT_WEBHOOK_2}
      DISCORD_CHAT_WEBHOOK_ALLOW_MENTIONS: ${DISCORD_CHAT_WEBHOOK_ALLOW_MENTIONS}
<<<<<<< HEAD
      RCONWEB_PORT: ${RCONWEB_PORT_2}
=======
      DISCORD_PING_TRIGGER_WORDS: ${DISCORD_PING_TRIGGER_WORDS_2}
      DISCORD_PING_TRIGGER_ROLES: ${DISCORD_PING_TRIGGER_ROLES_2}
      DISCORD_PING_TRIGGER_WEBHOOK: ${DISCORD_PING_TRIGGER_WEBHOOK_2}
      DISCORD_KILLS_WEBHOOK: ${DISCORD_KILLS_WEBHOOK_2}
      DISCORD_SEND_KILL_UPDATES: ${DISCORD_SEND_KILL_UPDATES_2}
      DISCORD_SEND_TEAM_KILL_UPDATES: ${DISCORD_SEND_TEAM_KILL_UPDATES_2}
>>>>>>> 880f8e18
    restart: on-failure
    networks:
      - common
      - server2
    depends_on:
      - frontend
  #stats_2:
  #  <<: *stats
  #  hostname: stats_2
  #  environment:
  #    <<: *env2
  #  restart: on-failure
  #  depends_on:
  #    - frontend
  logs_event_loop_2:
    <<: *logs_event_loop
    hostname: logs_event_loop_2
    environment:
      <<: *env2
    restart: on-failure
    networks:
      - common
      - server2
    depends_on:
      - frontend
  backend_2:
    <<: *backend
    hostname: api_2
    environment:
      <<: *env2
    restart: on-failure
    networks:
      common:
      server2:
        aliases:
          - backend
    depends_on:
      - frontend
  frontend_2:
    <<: *frontend
    ports:
      - ${RCONWEB_PORT_2}:80
    environment:
      <<: *env2
    restart: on-failure
    networks:
      - common
      - server2
    depends_on:
      - backend_2

  ############ SERVER 3  #############
  broadcast_3:
    <<: *broadcast
    hostname: broadcast_3
    environment: &env3
      HLL_HOST: ${HLL_HOST_3}
      HLL_PORT: ${HLL_PORT_3}
      HLL_PASSWORD: ${HLL_PASSWORD_3}
      LOGGING_LEVEL: 'INFO'
      LOGGING_PATH: /logs/
      REDIS_URL: redis://redis:6379/2
      DB_URL: 'postgres://rcon:${HLL_DB_PASSWORD}@postgres:5432'
      DISCORD_WEBHOOK_AUDIT_LOG: ${DISCORD_WEBHOOK_AUDIT_LOG_3}
      RCONWEB_PASSWORD: ${RCONWEB_PASSWORD_3}
      RCONWEB_USERNAME: ${RCONWEB_USERNAME_3}
      RCONWEB_API_SECRET: ${RCONWEB_API_SECRET}
      SERVER_SHORT_NAME: ${SERVER_SHORT_NAME_3}
      DISCORD_CHAT_WEBHOOK: ${DISCORD_CHAT_WEBHOOK_3}
      DISCORD_CHAT_WEBHOOK_ALLOW_MENTIONS: ${DISCORD_CHAT_WEBHOOK_ALLOW_MENTIONS}
<<<<<<< HEAD
      RCONWEB_PORT: ${RCONWEB_PORT_3}
=======
      DISCORD_PING_TRIGGER_WORDS: ${DISCORD_PING_TRIGGER_WORDS_3}
      DISCORD_PING_TRIGGER_ROLES: ${DISCORD_PING_TRIGGER_ROLES_3}
      DISCORD_PING_TRIGGER_WEBHOOK: ${DISCORD_PING_TRIGGER_WEBHOOK_3}
      DISCORD_KILLS_WEBHOOK: ${DISCORD_KILLS_WEBHOOK_3}
      DISCORD_SEND_KILL_UPDATES: ${DISCORD_SEND_KILL_UPDATES_3}
      DISCORD_SEND_TEAM_KILL_UPDATES: ${DISCORD_SEND_TEAM_KILL_UPDATES_3}
>>>>>>> 880f8e18
    restart: on-failure
    networks:
      - common
      - server3
    depends_on:
      - frontend_2
  #stats_3:
  #  <<: *stats
  #  hostname: stats_3
  #  environment:
  #    <<: *env3
  #  restart: on-failure
  #  depends_on:
  #    - frontend_2
  logs_event_loop_3:
    <<: *logs_event_loop
    hostname: logs_event_loop_3
    environment:
      <<: *env3
    restart: on-failure
    networks:
      - common
      - server3
    depends_on:
      - frontend_2
  backend_3:
    <<: *backend
    hostname: api_3
    environment:
      <<: *env3
    restart: on-failure
    networks:
      common:
      server3:
        aliases:
          - backend
    depends_on:
      - frontend_2
  frontend_3:
    <<: *frontend
    ports:
      - ${RCONWEB_PORT_3}:80
    environment:
      <<: *env3
    restart: on-failure
    networks:
      - common
      - server3
    depends_on: 
      - backend_3

  ############ SERVER 4  #############
  broadcast_4:
    <<: *broadcast
    hostname: broadcast_4
    environment: &env4
      HLL_HOST: ${HLL_HOST_4}
      HLL_PORT: ${HLL_PORT_4}
      HLL_PASSWORD: ${HLL_PASSWORD_4}
      LOGGING_LEVEL: 'INFO'
      LOGGING_PATH: /logs/
      REDIS_URL: redis://redis:6379/3
      DB_URL: 'postgres://rcon:${HLL_DB_PASSWORD}@postgres:5432'
      DISCORD_WEBHOOK_AUDIT_LOG: ${DISCORD_WEBHOOK_AUDIT_LOG_4}
      RCONWEB_PASSWORD: ${RCONWEB_PASSWORD_4}
      RCONWEB_USERNAME: ${RCONWEB_USERNAME_4}
      RCONWEB_API_SECRET: ${RCONWEB_API_SECRET}
      SERVER_SHORT_NAME: ${SERVER_SHORT_NAME_4}
      DISCORD_CHAT_WEBHOOK: ${DISCORD_CHAT_WEBHOOK_4}
      DISCORD_CHAT_WEBHOOK_ALLOW_MENTIONS: ${DISCORD_CHAT_WEBHOOK_ALLOW_MENTIONS}
<<<<<<< HEAD
      RCONWEB_PORT: ${RCONWEB_PORT_4}
=======
      DISCORD_PING_TRIGGER_WORDS: ${DISCORD_PING_TRIGGER_WORDS_4}
      DISCORD_PING_TRIGGER_ROLES: ${DISCORD_PING_TRIGGER_ROLES_4}
      DISCORD_PING_TRIGGER_WEBHOOK: ${DISCORD_PING_TRIGGER_WEBHOOK_4}
      DISCORD_KILLS_WEBHOOK: ${DISCORD_KILLS_WEBHOOK_4}
      DISCORD_SEND_KILL_UPDATES: ${DISCORD_SEND_KILL_UPDATES_4}
      DISCORD_SEND_TEAM_KILL_UPDATES: ${DISCORD_SEND_TEAM_KILL_UPDATES_4}
>>>>>>> 880f8e18
    restart: on-failure
    networks:
      - common
      - server4
    depends_on:
      - frontend_3
  #stats_4:
  #  <<: *stats
  #  hostname: stats_4
  #  environment:
  #    <<: *env4
  #  restart: on-failure
  #  depends_on:
  #   - frontend_3
  logs_event_loop_4:
    <<: *logs_event_loop
    hostname: logs_event_loop_4
    environment:
      <<: *env4
    restart: on-failure
    networks:
      - common
      - server4
    depends_on:
      - frontend_3
  backend_4:
    <<: *backend
    hostname: api_4
    environment:
      <<: *env4
    restart: on-failure
    networks:
      common:
      server4:
        aliases:
          - backend
    depends_on:
      - frontend_3
  frontend_4:
    <<: *frontend
    ports:
      - ${RCONWEB_PORT_4}:80
    environment:
      <<: *env4
    restart: on-failure
    networks:
      - common
      - server4
    depends_on:
      - backend_4<|MERGE_RESOLUTION|>--- conflicted
+++ resolved
@@ -110,16 +110,13 @@
       SERVER_SHORT_NAME: ${SERVER_SHORT_NAME_2}
       DISCORD_CHAT_WEBHOOK: ${DISCORD_CHAT_WEBHOOK_2}
       DISCORD_CHAT_WEBHOOK_ALLOW_MENTIONS: ${DISCORD_CHAT_WEBHOOK_ALLOW_MENTIONS}
-<<<<<<< HEAD
       RCONWEB_PORT: ${RCONWEB_PORT_2}
-=======
       DISCORD_PING_TRIGGER_WORDS: ${DISCORD_PING_TRIGGER_WORDS_2}
       DISCORD_PING_TRIGGER_ROLES: ${DISCORD_PING_TRIGGER_ROLES_2}
       DISCORD_PING_TRIGGER_WEBHOOK: ${DISCORD_PING_TRIGGER_WEBHOOK_2}
       DISCORD_KILLS_WEBHOOK: ${DISCORD_KILLS_WEBHOOK_2}
       DISCORD_SEND_KILL_UPDATES: ${DISCORD_SEND_KILL_UPDATES_2}
       DISCORD_SEND_TEAM_KILL_UPDATES: ${DISCORD_SEND_TEAM_KILL_UPDATES_2}
->>>>>>> 880f8e18
     restart: on-failure
     networks:
       - common
@@ -190,16 +187,13 @@
       SERVER_SHORT_NAME: ${SERVER_SHORT_NAME_3}
       DISCORD_CHAT_WEBHOOK: ${DISCORD_CHAT_WEBHOOK_3}
       DISCORD_CHAT_WEBHOOK_ALLOW_MENTIONS: ${DISCORD_CHAT_WEBHOOK_ALLOW_MENTIONS}
-<<<<<<< HEAD
       RCONWEB_PORT: ${RCONWEB_PORT_3}
-=======
       DISCORD_PING_TRIGGER_WORDS: ${DISCORD_PING_TRIGGER_WORDS_3}
       DISCORD_PING_TRIGGER_ROLES: ${DISCORD_PING_TRIGGER_ROLES_3}
       DISCORD_PING_TRIGGER_WEBHOOK: ${DISCORD_PING_TRIGGER_WEBHOOK_3}
       DISCORD_KILLS_WEBHOOK: ${DISCORD_KILLS_WEBHOOK_3}
       DISCORD_SEND_KILL_UPDATES: ${DISCORD_SEND_KILL_UPDATES_3}
       DISCORD_SEND_TEAM_KILL_UPDATES: ${DISCORD_SEND_TEAM_KILL_UPDATES_3}
->>>>>>> 880f8e18
     restart: on-failure
     networks:
       - common
@@ -270,16 +264,13 @@
       SERVER_SHORT_NAME: ${SERVER_SHORT_NAME_4}
       DISCORD_CHAT_WEBHOOK: ${DISCORD_CHAT_WEBHOOK_4}
       DISCORD_CHAT_WEBHOOK_ALLOW_MENTIONS: ${DISCORD_CHAT_WEBHOOK_ALLOW_MENTIONS}
-<<<<<<< HEAD
       RCONWEB_PORT: ${RCONWEB_PORT_4}
-=======
       DISCORD_PING_TRIGGER_WORDS: ${DISCORD_PING_TRIGGER_WORDS_4}
       DISCORD_PING_TRIGGER_ROLES: ${DISCORD_PING_TRIGGER_ROLES_4}
       DISCORD_PING_TRIGGER_WEBHOOK: ${DISCORD_PING_TRIGGER_WEBHOOK_4}
       DISCORD_KILLS_WEBHOOK: ${DISCORD_KILLS_WEBHOOK_4}
       DISCORD_SEND_KILL_UPDATES: ${DISCORD_SEND_KILL_UPDATES_4}
       DISCORD_SEND_TEAM_KILL_UPDATES: ${DISCORD_SEND_TEAM_KILL_UPDATES_4}
->>>>>>> 880f8e18
     restart: on-failure
     networks:
       - common
